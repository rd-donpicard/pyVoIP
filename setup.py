from setuptools import find_packages
from setuptools import setup


with open("README.md", "r", encoding="utf-8") as f:
    long_description = f.read()

setup(
    name="pyVoIP",
<<<<<<< HEAD
    version="2.0.0-dev",
=======
    version="1.6.7",
>>>>>>> 26b98fb1
    description="PyVoIP is a pure python VoIP/SIP/RTP library.",
    long_description=long_description,
    long_description_content_type="text/markdown",
    author="Tayler Porter",
    author_email="taylerporter@gmail.com",
    url="https://github.com/tayler6000/pyVoIP",
    project_urls={
        "Bug Tracker": "https://github.com/tayler6000/pyVoIP/issues",
        "Documentaiton": "https://pyvoip.readthedocs.io/",
    },
    classifiers=[
        "Programming Language :: Python :: 3",
        "Operating System :: OS Independent",
        "Development Status :: 5 - Production/Stable",
        "Intended Audience :: Developers",
        "Intended Audience :: Telecommunications Industry",
        "Intended Audience :: Information Technology",
        "License :: OSI Approved :: GNU General Public License v3 (GPLv3)",
        "Natural Language :: English",
        "Topic :: Communications :: Internet Phone",
        "Topic :: Communications :: Telephony",
    ],
    packages=find_packages(exclude=("tests",)),
    package_data={"pyVoIP": ["py.typed"]},
    python_requires=">=3.8",
)<|MERGE_RESOLUTION|>--- conflicted
+++ resolved
@@ -7,11 +7,7 @@
 
 setup(
     name="pyVoIP",
-<<<<<<< HEAD
-    version="2.0.0-dev",
-=======
-    version="1.6.7",
->>>>>>> 26b98fb1
+    version="2.0.0.dev0",
     description="PyVoIP is a pure python VoIP/SIP/RTP library.",
     long_description=long_description,
     long_description_content_type="text/markdown",
