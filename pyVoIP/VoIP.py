from enum import Enum
from pyVoIP import SIP, RTP
from threading import Timer, Lock
<<<<<<< HEAD
from typing import Any, Callable, Dict, List, Optional
import audioop
import io
import pyVoIP
import random
import warnings


__all__ = [
            'CallState', 'InvalidRangeError', 'InvalidStateError', 'VoIPCall',
            'VoIPPhone'
          ]

=======
from typing import Optional
import io
import pyVoIP
import random
import socket
import time
import warnings

__all__ = ['CallState', 'InvalidRangeError', 'InvalidStateError', 'NoPortsAvailableError', 'VoIPCall', 'VoIPPhone']
>>>>>>> 256130c7
debug = pyVoIP.debug


class InvalidRangeError(Exception):
    pass


class InvalidStateError(Exception):
    pass


class NoPortsAvailableError(Exception):
  pass

class CallState(Enum):
    DIALING = "DIALING"
    RINGING = "RINGING"
    ANSWERED = "ANSWERED"
    ENDED = "ENDED"


class PhoneStatus(Enum):
    INACTIVE = "INACTIVE"
    REGISTERING = "REGISTERING"
    REGISTERED = "REGISTERED"
    DEREGISTERING = "DEREGISTERING"
    FAILED = "FAILED"


class VoIPCall():
<<<<<<< HEAD

    def __init__(self, phone: "VoIPPhone", callstate: CallState,
                 request: SIP.SIPMessage, session_id: int, myIP: str,
                 portRange=(10000, 20000),
                 ms: Optional[Dict[int, RTP.PayloadType]] = None,
                 sendmode="sendonly"):
        self.state = callstate
        self.phone = phone
        self.sip = self.phone.sip
        self.request = request
        self.call_id = request.headers['Call-ID']
        self.session_id = str(session_id)
        self.myIP = myIP
        self.rtpPortHigh = portRange[1]
        self.rtpPortLow = portRange[0]
        self.sendmode = sendmode

        self.dtmfLock = Lock()
        self.dtmf = io.StringIO()

        self.RTPClients: List[RTP.RTPClient] = []

        self.connections = 0
        self.audioPorts = 0
        self.videoPorts = 0

        # Type checker being weird with this variable.
        # Appears to be because this variable is used differently depending
        # on whether we received or originated the call.
        # Will need to refactor the code later to properly type this.
        self.assignedPorts: Any = {}

        if callstate == CallState.RINGING:
            audio = []
            video = []
            for x in self.request.body['c']:
                self.connections += x['address_count']
            for x in self.request.body['m']:
                if x['type'] == "audio":
                    self.audioPorts += x['port_count']
                    audio.append(x)
                elif x['type'] == "video":
                    self.videoPorts += x['port_count']
                    video.append(x)
                else:
                    warnings.warn(f"Unknown media description: {x['type']}",
                                  stacklevel=2)

            # Ports Adjusted is used in case of multiple m tags.
            if len(audio) > 0:
                audioPortsAdj = self.audioPorts / len(audio)
            else:
                audioPortsAdj = 0
            if len(video) > 0:
                videoPortsAdj = self.videoPorts / len(video)
            else:
                videoPortsAdj = 0

            if not ((audioPortsAdj == self.connections or
                    self.audioPorts == 0) and
                    (videoPortsAdj == self.connections or
                    self.videoPorts == 0)):
                # TODO: Throw error to PBX in this case
                warnings.warn("Unable to assign ports for RTP.", stacklevel=2)
                return

            for i in request.body['m']:
                assoc = {}
                e = False
                for x in i['methods']:
                    try:
                        p = RTP.PayloadType(int(x))
                        assoc[int(x)] = p
                    except ValueError:
                        try:
                            p = RTP.PayloadType(
                                i['attributes'][x]['rtpmap']['name'])
                            assoc[int(x)] = p
                        except ValueError:
                            # sometimes rtpmap raise a KeyError because fmtp is set instate
                            pt = i['attributes'][x]['rtpmap']['name']
                            warnings.warn(f"RTP Payload type {pt} not found.",
                                          stacklevel=20)
                            # Resets the warning filter so this warning will
                            # come up again if it happens.  However, this
                            # also resets all other warnings.
                            warnings.simplefilter("default")
                            p = RTP.PayloadType("UNKNOWN")
                            assoc[int(x)] = p
                        except KeyError:
                            # fix issue 42
                            # When rtpmap is not found, also set the found
                            # element to UNKNOWN
                            warnings.warn(f"RTP KeyError {x} not found.", stacklevel=20)
                            p = RTP.PayloadType("UNKNOWN")
                            assoc[int(x)] = p

                if e:
                    raise RTP.RTPParseError(f"RTP Payload type {pt} not " +
                                            "found.")

                # Make sure codecs are compatible.
                codecs = {}
                for m in assoc:
                    if assoc[m] in pyVoIP.RTPCompatibleCodecs:
                        codecs[m] = assoc[m]
                # TODO: If no codecs are compatible then send error to PBX.

                port = None
                while port is None:
                    proposed = random.randint(self.rtpPortLow,
                                              self.rtpPortHigh)
                    if proposed not in self.phone.assignedPorts:
                        self.phone.assignedPorts.append(proposed)
                        self.assignedPorts[proposed] = codecs
                        port = proposed
                self.createRTPClients(codecs, self.myIP, port, request,
                                      i['port'])
        elif callstate == CallState.DIALING:
            if ms is None:
                raise RuntimeError("Media assignments are required when " +
                                   "initiating a call")
            self.ms = ms
            for m in self.ms:
                self.port = m
                self.assignedPorts[m] = self.ms[m]

    def createRTPClients(self, codecs: Dict[int, RTP.PayloadType], ip: str,
                         port: int, request: SIP.SIPMessage,
                         baseport: int) -> None:
        warnings.warn("createRTPClients is deprecated due to PEP8 " +
                      "compliance. Use create_rtp_clients instead.",
                      DeprecationWarning, stacklevel=2)
        return self.create_rtp_clients(codecs, ip, port, request, baseport)

    def create_rtp_clients(self, codecs: Dict[int, RTP.PayloadType], ip: str,
                           port: int, request: SIP.SIPMessage,
                           baseport: int) -> None:
        for ii in range(len(request.body['c'])):
            # TODO: Check IPv4/IPv6
            c = RTP.RTPClient(codecs, ip, port,
                              request.body['c'][ii]['address'], baseport + ii,
                              self.sendmode, dtmf=self.dtmfCallback)
            self.RTPClients.append(c)

    def dtmfCallback(self, code: str) -> None:
        warnings.warn("dtmfCallback is deprecated due to PEP8 compliance. " +
                      "Use dtmf_callback instead.", DeprecationWarning,
                      stacklevel=2)
        return self.dtmf_callback(code)

    def dtmf_callback(self, code: str) -> None:
        self.dtmfLock.acquire()
        bufferloc = self.dtmf.tell()
        self.dtmf.seek(0, 2)
        self.dtmf.write(code)
        self.dtmf.seek(bufferloc, 0)
        self.dtmfLock.release()

    def getDTMF(self, length=1) -> str:
        warnings.warn("getDTMF is deprecated due to PEP8 compliance. " +
                      "Use get_dtmf instead.", DeprecationWarning,
                      stacklevel=2)
        return self.get_dtmf(length)

    def get_dtmf(self, length=1) -> str:
        self.dtmfLock.acquire()
        packet = self.dtmf.read(length)
        self.dtmfLock.release()
        return packet

    def genMs(self) -> Dict[int, Dict[int, RTP.PayloadType]]:
        warnings.warn("genMs is deprecated due to PEP8 compliance. " +
                      "Use gen_ms instead.", DeprecationWarning, stacklevel=2)
        return self.gen_ms()

    def gen_ms(self) -> Dict[int, Dict[int, RTP.PayloadType]]:
        """
        Generate m SDP attribute for answering originally and
        for re-negotiations.
        """
        # TODO: this seems "dangerous" if for some reason sip server handles 2
        # and more bindings it will cause duplicate RTP-Clients to spawn.
        m = {}
        for x in self.RTPClients:
            x.start()
            m[x.inPort] = x.assoc

        return m

    def renegotiate(self, request: SIP.SIPMessage) -> None:
        m = self.genMs()
        message = self.sip.genAnswer(request, self.session_id, m,
                                     self.sendmode)
        self.sip.out.sendto(message.encode('utf8'),
                            (self.phone.server, self.phone.port))
        for i in request.body['m']:
            for ii, client in zip(range(len(request.body['c'])),
                                  self.RTPClients):
                client.outIP = request.body['c'][ii]['address']
                client.outPort = i['port'] + ii  # TODO: Check IPv4/IPv6

    def answer(self) -> None:
        if self.state != CallState.RINGING:
            raise InvalidStateError("Call is not ringing")
        m = self.genMs()
        message = self.sip.genAnswer(self.request, self.session_id, m,
                                     self.sendmode)
        self.sip.out.sendto(message.encode('utf8'),
                            (self.phone.server, self.phone.port))
        self.state = CallState.ANSWERED

    def answered(self, request: SIP.SIPMessage) -> None:
        if self.state != CallState.DIALING:
            return

        for i in request.body['m']:
            assoc = {}
            e = False
            for x in i['methods']:
                try:
                    p = RTP.PayloadType(int(x))
                    assoc[int(x)] = p
                except ValueError:
                    try:
                        p = RTP.PayloadType(
                                i['attributes'][x]['rtpmap']['name']
                            )
                        assoc[int(x)] = p
                    except ValueError:
                        e = True

            if e:
                raise RTP.RTPParseError(f"RTP Payload type {p} not found.")

            self.createRTPClients(assoc, self.myIP, self.port, request,
                                  i['port'])

        for x in self.RTPClients:
            x.start()
        self.request.headers['Contact'] = request.headers['Contact']
        self.request.headers['To']['tag'] = request.headers['To']['tag']
        self.state = CallState.ANSWERED

    def notFound(self, request: SIP.SIPMessage) -> None:
        warnings.warn("notFound is deprecated due to PEP8 compliance. " +
                      "Use not_found instead.", DeprecationWarning,
                      stacklevel=2)
        return self.not_found(request)

    def not_found(self, request: SIP.SIPMessage) -> None:
        if self.state != CallState.DIALING:
            debug("TODO: 500 Error, received a not found response for a " +
                  f"call not in the dailing state.  Call: {self.call_id}, " +
                  f"Call State: {self.state}")
            return

        for x in self.RTPClients:
            x.stop()
        self.state = CallState.ENDED
        del self.phone.calls[self.request.headers['Call-ID']]
        debug("Call not found and terminated")
        warnings.warn(f"The number '{request.headers['To']['number']}' " +
                      "was not found.  Did you call the wrong number?  " +
                      "CallState set to CallState.ENDED.", stacklevel=20)
        # Resets the warning filter so this warning will
        # come up again if it happens.  However, this
        # also resets all other warnings.
        warnings.simplefilter("default")

    def unavailable(self, request: SIP.SIPMessage) -> None:
        if self.state != CallState.DIALING:
            debug("TODO: 500 Error, received an unavailable response for a " +
                  f"call not in the dailing state.  Call: {self.call_id}, " +
                  f"Call State: {self.state}")
            return

        for x in self.RTPClients:
            x.stop()
        self.state = CallState.ENDED
        del self.phone.calls[self.request.headers['Call-ID']]
        debug("Call unavailable and terminated")
        warnings.warn(f"The number '{request.headers['To']['number']}' " +
                      "was unavailable.  CallState set to CallState.ENDED.",
                      stacklevel=20)
        # Resets the warning filter so this warning will
        # come up again if it happens.  However, this
        # also resets all other warnings.
        warnings.simplefilter("default")

    def deny(self) -> None:
        if self.state != CallState.RINGING:
            raise InvalidStateError("Call is not ringing")
        message = self.sip.genBusy(self.request)
        self.sip.out.sendto(message.encode('utf8'),
                            (self.phone.server, self.phone.port))
        self.RTPClients = []
        self.state = CallState.ENDED

    def hangup(self) -> None:
        if self.state != CallState.ANSWERED:
            raise InvalidStateError("Call is not answered")
        for x in self.RTPClients:
            x.stop()
        self.sip.bye(self.request)
        self.state = CallState.ENDED
        if self.request.headers['Call-ID'] in self.phone.calls:
            del self.phone.calls[self.request.headers['Call-ID']]

    def bye(self) -> None:
        if self.state == CallState.ANSWERED:
            for x in self.RTPClients:
                x.stop()
            self.state = CallState.ENDED
        if self.request.headers['Call-ID'] in self.phone.calls:
            del self.phone.calls[self.request.headers['Call-ID']]

    def writeAudio(self, data: bytes) -> None:
        warnings.warn("writeAudio is deprecated due to PEP8 compliance. " +
                      "Use write_audio instead.", DeprecationWarning,
                      stacklevel=2)
        return self.write_audio(data)

    def write_audio(self, data: bytes) -> None:
        for x in self.RTPClients:
            x.write(data)

    def readAudio(self, length=160, blocking=True) -> bytes:
        warnings.warn("readAudio is deprecated due to PEP8 compliance. " +
                      "Use read_audio instead.", DeprecationWarning,
                      stacklevel=2)
        return self.read_audio(length, blocking)

    def read_audio(self, length=160, blocking=True) -> bytes:
        if len(self.RTPClients) == 1:
            return self.RTPClients[0].read(length, blocking)
        data = []
        for x in self.RTPClients:
            data.append(x.read(length))
        # Mix audio from different sources before returning
        nd = audioop.add(data.pop(0), data.pop(0), 1)
        for d in data:
            nd = audioop.add(nd, d, 1)
        return nd


class VoIPPhone():

    def __init__(self, server: str, port: int, username: str, password: str,
                 myIP="0.0.0.0",
                 callCallback: Optional[Callable[['VoIPCall'], None]] = None,
                 sipPort=5060, rtpPortLow=10000, rtpPortHigh=20000):
        if rtpPortLow > rtpPortHigh:
            raise InvalidRangeError("'rtpPortHigh' must be >= 'rtpPortLow'")

        self.rtpPortLow = rtpPortLow
        self.rtpPortHigh = rtpPortHigh

        self.assignedPorts: List[int] = []
        self.session_ids: List[int] = []

        self.server = server
        self.port = port
        self.myIP = myIP
        self.username = username
        self.password = password
        self.callCallback = callCallback
        self._status = PhoneStatus.INACTIVE

        # "recvonly", "sendrecv", "sendonly", "inactive"
        self.sendmode = "sendrecv"
        self.recvmode = "sendrecv"

        self.calls: Dict[str, VoIPCall] = {}
        self.sip = SIP.SIPClient(server, port, username, password,
                                 myIP=self.myIP, myPort=sipPort,
                                 callCallback=self.callback)

    def callback(self, request: SIP.SIPMessage) -> None:
        # debug("Callback: "+request.summary())
        if request.type == pyVoIP.SIP.SIPMessageType.MESSAGE:
            # debug("This is a message")
            if request.method == "INVITE":
                self._callback_MSG_Invite(request)
            elif request.method == "BYE":
                self._callback_MSG_Bye(request)
        else:
            if request.status == SIP.SIPStatus.OK:
                self._callback_RESP_OK(request)
            elif request.status == SIP.SIPStatus.NOT_FOUND:
                self._callback_RESP_NotFound(request)
            elif request.status == SIP.SIPStatus.SERVICE_UNAVAILABLE:
                self._callback_RESP_Unavailable(request)

    def getStatus(self) -> PhoneStatus:
        warnings.warn("getStatus is deprecated due to PEP8 compliance. " +
                      "Use get_status instead.", DeprecationWarning,
                      stacklevel=2)
        return self.get_status()

    def get_status(self) -> PhoneStatus:
        return self._status

    def _callback_MSG_Invite(self, request: SIP.SIPMessage) -> None:
        call_id = request.headers['Call-ID']
        if call_id in self.calls:
            debug("Re-negotiation detected!")
            # TODO: this seems "dangerous" if for some reason sip server
            # handles 2 and more bindings it will cause duplicate RTP-Clients
            # to spawn.

            # CallState.Ringing seems important here to prevent multiple
            # answering and RTP-Client spawning. Find out when renegotiation
            # is relevant.
            if self.calls[call_id].state != CallState.RINGING:
                self.calls[call_id].renegotiate(request)
            return  # Raise Error
        if self.callCallback is None:
            message = self.sip.genBusy(request)
            self.sip.out.sendto(message.encode('utf8'),
                                (self.server, self.port))
        else:
            debug("New call!")
            sess_id = None
            while sess_id is None:
                proposed = random.randint(1, 100000)
                if proposed not in self.session_ids:
                    self.session_ids.append(proposed)
                    sess_id = proposed
            message = self.sip.genRinging(request)
            self.sip.out.sendto(message.encode('utf8'),
                                (self.server, self.port))
            self._create_Call(request, sess_id)
            try:
                t = Timer(1, self.callCallback, [self.calls[call_id]])
                t.name = f"Phone Call: {call_id}"
                t.start()
            except Exception:
                message = self.sip.genBusy(request)
                self.sip.out.sendto(message.encode('utf8'),
                                    (self.server, self.port))
                raise

    def _callback_MSG_Bye(self, request: SIP.SIPMessage) -> None:
        debug("BYE recieved")
        call_id = request.headers['Call-ID']
        if call_id not in self.calls:
            return
=======
  def __init__(self, phone, callstate, request, session_id, myIP, ms = None):
    self.state = callstate
    self.phone = phone
    self.sip = self.phone.sip
    self.request = request
    self.call_id = request.headers['Call-ID']
    self.session_id = str(session_id)
    self.myIP = myIP
    self.rtpPortHigh = self.phone.rtpPortHigh
    self.rtpPortLow = self.phone.rtpPortLow
    
    self.dtmfLock = Lock()
    self.dtmf = io.StringIO()
    
    self.RTPClients = []
    
    self.connections = 0
    self.audioPorts = 0
    self.videoPorts = 0
    
    self.assignedPorts = {}
    
    
    if callstate == CallState.RINGING:
      audio = []
      video = []
      for x in self.request.body['c']:
        self.connections += x['address_count']
      for x in self.request.body['m']:
        if x['type'] == "audio":
          self.audioPorts += x['port_count']
          audio.append(x)
        elif x['type'] == "video":
          self.videoPorts += x['port_count']
          video.append(x)
        else:
          warnings.warn("Unknown media description: "+x['type'], stacklevel=2)
      
      #Ports Adjusted is used in case of multiple m=audio or m=video tags.
      if len(audio) > 0:
        audioPortsAdj = self.audioPorts/len(audio)
      else:
        audioPortsAdj = 0
      if len(video) > 0:
        videoPortsAdj = self.videoPorts/len(video)
      else:
        videoPortsAdj = 0
      
      if not ((audioPortsAdj == self.connections or self.audioPorts == 0) and (videoPortsAdj == self.connections or self.videoPorts == 0)):
        warnings.warn("Unable to assign ports for RTP.", stacklevel=2) #TODO: Throw error to PBX in this case
        return
      
      for i in request.body['m']:
        assoc = {}
        e = False
        for x in i['methods']:
          try:
            p = RTP.PayloadType(int(x))
            assoc[int(x)] = p
          except ValueError:
            try:
              p = RTP.PayloadType(i['attributes'][x]['rtpmap']['name'])
              assoc[int(x)] = p
            except ValueError:
              #e = True
              pt = i['attributes'][x]['rtpmap']['name']
              warnings.warn(f"RTP Payload type {pt} not found.", stacklevel=20)
              warnings.simplefilter("default") #Resets the warning filter so this warning will come up again if it happens.  However, this also resets all other warnings as well.
              p = RTP.PayloadType("UNKOWN")
              assoc[int(x)] = p
        
        if e:
          raise RTP.RTPParseError("RTP Payload type {} not found.".format(str(pt)))
        
        #Make sure codecs are compatible. 
        codecs = {}
        for m in assoc:
          if assoc[m] in pyVoIP.RTPCompatibleCodecs:
            codecs[m] = assoc[m]
        #TODO: If no codecs are compatible then send error to PBX.
        
        port = self.phone.request_port()
        for ii in range(len(request.body['c'])):
          self.RTPClients.append(RTP.RTPClient(codecs, self.myIP, port, request.body['c'][ii]['address'], i['port']+ii, request.body['a']['transmit_type'], dtmf=self.dtmfCallback)) #TODO: Check IPv4/IPv6
    elif callstate == CallState.DIALING:
      self.ms = ms
      for m in self.ms:
        self.port = m
        self.assignedPorts[m] = self.ms[m]

  def __del__(self):
    if hasattr(self, 'phone'):
      self.phone.release_ports(call=self)

  def dtmfCallback(self, code):
    self.dtmfLock.acquire()
    bufferloc = self.dtmf.tell()
    self.dtmf.seek(0, 2)
    self.dtmf.write(code)
    self.dtmf.seek(bufferloc, 0)
    self.dtmfLock.release()

  def getDTMF(self, length=1):
    self.dtmfLock.acquire()
    packet = self.dtmf.read(length)
    self.dtmfLock.release()
    return packet

  def genMs(self): #For answering originally and for re-negotiations
    m = {}
    for x in self.RTPClients:
      x.start()
      m[x.inPort] = x.assoc
    
    return m

  def renegotiate(self, request):
    m = self.genMs()
    message = self.sip.genAnswer(request, self.session_id, m, request.body['a']['transmit_type'])
    self.sip.out.sendto(message.encode('utf8'), (self.phone.server, self.phone.port))
    for i in request.body['m']:
      for ii, client in zip(range(len(request.body['c'])), self.RTPClients):
        client.outIP = request.body['c'][ii]['address']
        client.outPort = i['port']+ii #TODO: Check IPv4/IPv6

  def answer(self):
    if self.state != CallState.RINGING:
      raise InvalidStateError("Call is not ringing")
    m = self.genMs()
    message = self.sip.genAnswer(self.request, self.session_id, m, self.request.body['a']['transmit_type'])
    self.sip.out.sendto(message.encode('utf8'), (self.phone.server, self.phone.port))
    self.state = CallState.ANSWERED
    
  def answered(self, request):
    if self.state != CallState.DIALING:
      return
    
    for i in request.body['m']:
      assoc = {}
      e = False
      for x in i['methods']:
        try:
          p = RTP.PayloadType(int(x))
          assoc[int(x)] = p
        except ValueError:
          try:
            p = RTP.PayloadType(i['attributes'][x]['rtpmap']['name'])
            assoc[int(x)] = p
          except ValueError:
            e = True
      
      if e:
        raise RTP.ParseError("RTP Payload type {} not found.".format(str(pt)))
      
      
      for ii in range(len(request.body['c'])):
        self.RTPClients.append(RTP.RTPClient(assoc, self.myIP, self.port, request.body['c'][ii]['address'], i['port']+ii, request.body['a']['transmit_type'], dtmf=self.dtmfCallback)) #TODO: Check IPv4/IPv6
    
    for x in self.RTPClients:
      x.start()
    self.request.headers['Contact'] = request.headers['Contact']
    self.request.headers['To']['tag'] = request.headers['To']['tag']
    self.state = CallState.ANSWERED
  
  def notFound(self, request):
    if self.state != CallState.DIALING:
      debug(f"TODO: 500 Error, received a not found response for a call not in the dailing state.  Call: {self.call_id}, Call State: {self.state}")
      return
    
    for x in self.RTPClients:
      x.stop()
    self.state = CallState.ENDED
    del self.phone.calls[self.request.headers['Call-ID']]
    debug("Call not found and terminated")
    warnings.warn(f"The number '{request.headers['To']['number']}' was not found.  Did you call the wrong number? CallState set to CallState.ENDED.", stacklevel=20)
    warnings.simplefilter("default") #Resets the warning filter so this warning will come up again if it happens.  However, this also resets all other warnings as well.
  
  def unavailable(self, request):
    if self.state != CallState.DIALING:
      debug(f"TODO: 500 Error, received an unavailable response for a call not in the dailing state.  Call: {self.call_id}, Call State: {self.state}")
      return
    
    for x in self.RTPClients:
      x.stop()
    self.state = CallState.ENDED
    del self.phone.calls[self.request.headers['Call-ID']]
    debug("Call unavailable and terminated")
    warnings.warn(f"The number '{request.headers['To']['number']}' was unavailable.  CallState set to CallState.ENDED.", stacklevel=20)
    warnings.simplefilter("default") #Resets the warning filter so this warning will come up again if it happens.  However, this also resets all other warnings as well.
  
  def deny(self):
    if self.state != CallState.RINGING:
      raise InvalidStateError("Call is not ringing")
    message = self.sip.genBusy(self.request)
    self.sip.out.sendto(message.encode('utf8'), (self.phone.server, self.phone.port))
    for x in self.RTPClients:
      x.stop()
    self.state = CallState.ENDED
    del self.phone.calls[self.request.headers['Call-ID']]
  
  def hangup(self):
    if self.state != CallState.ANSWERED:
      raise InvalidStateError("Call is not answered")
    for x in self.RTPClients:
      x.stop()
    self.sip.bye(self.request)
    self.state = CallState.ENDED
    del self.phone.calls[self.request.headers['Call-ID']]
    
  def bye(self):
    if self.state == CallState.ANSWERED:
      for x in self.RTPClients:
        x.stop()
      self.state = CallState.ENDED
    del self.phone.calls[self.request.headers['Call-ID']]
    
  def writeAudio(self, data):
    for x in self.RTPClients:
      x.write(data)
      
  def readAudio(self, length=160, blocking=True):
    if len(self.RTPClients) == 1:
      return self.RTPClients[0].read(length, blocking)
    data = []
    for x in self.RTPClients:
      data.append(x.read(length))
    nd = audioop.add(data.pop(0), data.pop(0), 1) #Mix audio from different sources before returning
    for d in data:
      nd = audioop.add(nd, d, 1)
    return nd
      

class VoIPPhone():
  def __init__(self, server, port, username, password, callCallback=None, myIP=None, sipPort=5060, rtpPortLow=10000, rtpPortHigh=20000):
    if rtpPortLow > rtpPortHigh:
      raise InvalidRangeError("'rtpPortHigh' must be >= 'rtpPortLow'")
      
    self.rtpPortLow = rtpPortLow
    self.rtpPortHigh = rtpPortHigh
    self.NSD = False
    
    self.portsLock = Lock()
    self.assignedPorts = []
    self.session_ids = []
    
    self.server = server
    self.port = port
    self.hostname = socket.gethostname()
    self.myIP = socket.gethostbyname(self.hostname)
    if myIP!=None:
      self.myIP = myIP
    self.username = username
    self.password = password
    self.callCallback = callCallback
    
    self.calls = {}    
    self.threads = []
    self.threadLookup = {}  # Allows you to find call ID based of thread.
    self.sip = SIP.SIPClient(server, port, username, password, myIP=self.myIP, myPort=sipPort, callCallback=self.callback)
    
  def callback(self, request):
    call_id = request.headers['Call-ID']
    #debug("Callback: "+request.summary())
    if request.type == pyVoIP.SIP.SIPMessageType.MESSAGE:
      #debug("This is a message")
      if request.method == "INVITE":
        if call_id in self.calls:
          debug("Re-negotiation detected!")
          self.calls[call_id].renegotiate(request)
          #message = self.sip.genAnswer(request, self.calls[call_id].session_id, self.calls[call_id].genMs(), request.body['a']['transmit_type'])
          #self.sip.out.sendto(message.encode('utf8'), (self.server, self.port))
          return #Raise Error
        if self.callCallback == None:
          message = self.sip.genBusy(request)
          self.sip.out.sendto(message.encode('utf8'), (self.server, self.port))
        else:
          debug("New call!")
          sess_id = None
          while sess_id == None:
            proposed = random.randint(1, 100000)
            if not proposed in self.session_ids:
              self.session_ids.append(proposed)
              sess_id = proposed
          message = self.sip.genRinging(request)
          self.sip.out.sendto(message.encode('utf8'), (self.server, self.port))
          self.calls[call_id] = VoIPCall(self, CallState.RINGING, request, sess_id, self.myIP)
          try:
            t = Timer(1, self.callCallback, [self.calls[call_id]])
            t.name = "Phone Call: "+call_id
            t.start()
            self.threads.append(t)
            self.threadLookup[t] = call_id
          except Exception:
            message = self.sip.genBusy(request)
            self.sip.out.sendto(message.encode('utf8'), (self.server, self.port))
            raise
      elif request.method == "BYE":
        if not call_id in self.calls:
          return
>>>>>>> 256130c7
        self.calls[call_id].bye()

    def _callback_RESP_OK(self, request: SIP.SIPMessage) -> None:
        debug("OK recieved")
        call_id = request.headers['Call-ID']
        if call_id not in self.calls:
            debug("Unknown/No call")
            return
        # TODO: Somehow never is reached. Find out if you have a network
        # issue here or your invite is wrong.
        self.calls[call_id].answered(request)
        debug("Answered")
        ack = self.sip.genAck(request)
        self.sip.out.sendto(ack.encode('utf8'), (self.server, self.port))

    def _callback_RESP_NotFound(self, request: SIP.SIPMessage) -> None:
        debug("Not Found recieved, invalid number called?")
        call_id = request.headers['Call-ID']
        if call_id not in self.calls:
            debug("Unknown/No call")
            debug("TODO: Add 481 here as server is probably waiting for " +
                  "an ACK")
        self.calls[call_id].notFound(request)
        debug("Terminating Call")
        ack = self.sip.genAck(request)
        self.sip.out.sendto(ack.encode('utf8'), (self.server, self.port))

    def _callback_RESP_Unavailable(self, request: SIP.SIPMessage) -> None:
        debug("Service Unavailable recieved")
        call_id = request.headers['Call-ID']
        if call_id not in self.calls:
            debug("Unkown call")
            debug("TODO: Add 481 here as server is probably waiting for " +
                  "an ACK")
        self.calls[call_id].unavailable(request)
        debug("Terminating Call")
        ack = self.sip.genAck(request)
        self.sip.out.sendto(ack.encode('utf8'), (self.server, self.port))

<<<<<<< HEAD
    def _create_Call(self, request: SIP.SIPMessage, sess_id: int) -> None:
        '''
        Create VoIP call object. Should be separated to enable better
        subclassing.
        '''
        call_id = request.headers['Call-ID']
        self.calls[call_id] = VoIPCall(self, CallState.RINGING, request,
                                       sess_id, self.myIP,
                                       portRange=(self.rtpPortLow,
                                                  self.rtpPortHigh),
                                       sendmode=self.recvmode)

    def start(self) -> None:
        self._status = PhoneStatus.REGISTERING
        try:
            self.sip.start()
            self._status = PhoneStatus.REGISTERED
        except Exception:
            self._status = PhoneStatus.FAILED
            self.sip.stop()
            raise

    def stop(self) -> None:
        self._status = PhoneStatus.DEREGISTERING
        for x in self.calls.copy():
            try:
                self.calls[x].hangup()
            except InvalidStateError:
                pass
        self.sip.stop()
        self._status = PhoneStatus.INACTIVE

    def call(self, number: str) -> VoIPCall:
        port = None
        while port is None:
            proposed = random.randint(self.rtpPortLow, self.rtpPortHigh)
            if proposed not in self.assignedPorts:
                self.assignedPorts.append(proposed)
                port = proposed
        medias = {}
        medias[port] = {
                        0: RTP.PayloadType.PCMU,
                        101: RTP.PayloadType.EVENT
                       }
        request, call_id, sess_id = self.sip.invite(number, medias,
                                                    RTP.TransmitType.SENDRECV)
        self.calls[call_id] = VoIPCall(self, CallState.DIALING, request,
                                       sess_id, self.myIP, ms=medias,
                                       sendmode=self.sendmode)

        return self.calls[call_id]
=======
  def request_port(self, blocking=True) -> int:
    ports_available = [port for port in range(self.rtpPortLow,
                       self.rtpPortHigh + 1) if port not in self.assignedPorts]
    if len(ports_available) == 0:
      # If no ports are available attempt to cleanup any missed calls.
      self.release_ports()
      ports_available = [port for port in range(self.rtpPortLow,
                         self.rtpPortHigh + 1) if (port not in
                                                   self.assignedPorts)]

    while self.NSD and blocking and len(ports_available) == 0:
      ports_available = [port for port in range(self.rtpPortLow,
                         self.rtpPortHigh + 1) if (port not in
                                                   self.assignedPorts)]
      time.sleep(.5)
      self.release_ports()

    if len(ports_available) == 0:
        raise NoPortsAvailableError("No ports were available to be assigned")

    selection = random.choice(ports_available)
    self.assignedPorts.append(selection)

    return selection

  def release_ports(self, call: Optional[VoIPCall] = None) -> None:
    self.portsLock.acquire()
    self._cleanup_dead_calls()
    try:
      if isinstance(call, VoIPCall):
        ports = list(call.assignedPorts.keys())
      else:
        dnr_ports = []
        for call_id in self.calls:
          dnr_ports += list(self.calls[call_id].assignedPorts.keys())
        ports = []
        for port in self.assignedPorts:
            if port not in dnr_ports:
                ports.append(port)

      for port in ports:
        index = self.assignedPorts.index(port)
        self.assignedPorts.pop(index)
    finally:
      self.portsLock.release()

  def _cleanup_dead_calls(self) -> None:
    to_delete =[]
    for thread in self.threads:
      if not thread.is_alive():
        call_id = self.threadLookup[thread]
        del self.calls[call_id]
        del self.threadLookup[thread]
        to_delete.append(thread)
    for thread in to_delete:
      index = self.threads.index(thread)
      self.threads.pop(thread)

  def start(self):
    try:
      self.sip.start()
      self.NSD = True
    except BaseException:
      self.sip.stop()
      self.NSD = False
      raise
    
  def stop(self):
    for x in self.calls.copy():
      try:
        self.calls[x].hangup()
      except InvalidStateError:
        pass
    self.sip.stop()
    
  def call(self, number):
    port = self.request_port()
    medias = {}
    medias[port] = {0: pyVoIP.RTP.PayloadType.PCMU, 101: pyVoIP.RTP.PayloadType.EVENT}
    request, call_id, sess_id = self.sip.invite(number, medias, pyVoIP.RTP.TransmitType.SENDRECV)
    self.calls[call_id] = VoIPCall(self, CallState.DIALING, request, sess_id, self.myIP, ms = medias)
    
    return self.calls[call_id]
>>>>>>> 256130c7
<|MERGE_RESOLUTION|>--- conflicted
+++ resolved
@@ -1,31 +1,20 @@
 from enum import Enum
 from pyVoIP import SIP, RTP
 from threading import Timer, Lock
-<<<<<<< HEAD
 from typing import Any, Callable, Dict, List, Optional
 import audioop
 import io
 import pyVoIP
 import random
-import warnings
-
-
-__all__ = [
-            'CallState', 'InvalidRangeError', 'InvalidStateError', 'VoIPCall',
-            'VoIPPhone'
-          ]
-
-=======
-from typing import Optional
-import io
-import pyVoIP
-import random
-import socket
 import time
 import warnings
 
-__all__ = ['CallState', 'InvalidRangeError', 'InvalidStateError', 'NoPortsAvailableError', 'VoIPCall', 'VoIPPhone']
->>>>>>> 256130c7
+
+__all__ = [
+            'CallState', 'InvalidRangeError', 'InvalidStateError', 'NoPortsAvailableError',
+            'VoIPCall', 'VoIPPhone'
+          ]
+
 debug = pyVoIP.debug
 
 
@@ -38,7 +27,8 @@
 
 
 class NoPortsAvailableError(Exception):
-  pass
+    pass
+
 
 class CallState(Enum):
     DIALING = "DIALING"
@@ -56,11 +46,9 @@
 
 
 class VoIPCall():
-<<<<<<< HEAD
 
     def __init__(self, phone: "VoIPPhone", callstate: CallState,
                  request: SIP.SIPMessage, session_id: int, myIP: str,
-                 portRange=(10000, 20000),
                  ms: Optional[Dict[int, RTP.PayloadType]] = None,
                  sendmode="sendonly"):
         self.state = callstate
@@ -70,8 +58,8 @@
         self.call_id = request.headers['Call-ID']
         self.session_id = str(session_id)
         self.myIP = myIP
-        self.rtpPortHigh = portRange[1]
-        self.rtpPortLow = portRange[0]
+        self.rtpPortHigh = self.phone.rtpPortHigh
+        self.rtpPortLow = self.phone.rtpPortLow
         self.sendmode = sendmode
 
         self.dtmfLock = Lock()
@@ -165,14 +153,7 @@
                         codecs[m] = assoc[m]
                 # TODO: If no codecs are compatible then send error to PBX.
 
-                port = None
-                while port is None:
-                    proposed = random.randint(self.rtpPortLow,
-                                              self.rtpPortHigh)
-                    if proposed not in self.phone.assignedPorts:
-                        self.phone.assignedPorts.append(proposed)
-                        self.assignedPorts[proposed] = codecs
-                        port = proposed
+                port = self.phone.request_port()
                 self.createRTPClients(codecs, self.myIP, port, request,
                                       i['port'])
         elif callstate == CallState.DIALING:
@@ -207,6 +188,10 @@
                       "Use dtmf_callback instead.", DeprecationWarning,
                       stacklevel=2)
         return self.dtmf_callback(code)
+
+    def __del__(self):
+        if hasattr(self, 'phone'):
+            self.phone.release_ports(call=self)
 
     def dtmf_callback(self, code: str) -> None:
         self.dtmfLock.acquire()
@@ -353,8 +338,10 @@
         message = self.sip.genBusy(self.request)
         self.sip.out.sendto(message.encode('utf8'),
                             (self.phone.server, self.phone.port))
-        self.RTPClients = []
+        for x in self.RTPClients:
+            x.stop()
         self.state = CallState.ENDED
+        del self.phone.calls[self.request.headers['Call-ID']]
 
     def hangup(self) -> None:
         if self.state != CallState.ANSWERED:
@@ -414,7 +401,9 @@
 
         self.rtpPortLow = rtpPortLow
         self.rtpPortHigh = rtpPortHigh
-
+        self.NSD = False
+
+        self.portsLock = Lock()
         self.assignedPorts: List[int] = []
         self.session_ids: List[int] = []
 
@@ -431,6 +420,9 @@
         self.recvmode = "sendrecv"
 
         self.calls: Dict[str, VoIPCall] = {}
+        self.threads: List[Timer] = []
+        # Allows you to find call ID based off thread.
+        self.threadLookup: Dict[Timer, str] = {}
         self.sip = SIP.SIPClient(server, port, username, password,
                                  myIP=self.myIP, myPort=sipPort,
                                  callCallback=self.callback)
@@ -494,6 +486,8 @@
                 t = Timer(1, self.callCallback, [self.calls[call_id]])
                 t.name = f"Phone Call: {call_id}"
                 t.start()
+                self.threads.append(t)
+                self.threadLookup[t] = call_id
             except Exception:
                 message = self.sip.genBusy(request)
                 self.sip.out.sendto(message.encode('utf8'),
@@ -505,307 +499,6 @@
         call_id = request.headers['Call-ID']
         if call_id not in self.calls:
             return
-=======
-  def __init__(self, phone, callstate, request, session_id, myIP, ms = None):
-    self.state = callstate
-    self.phone = phone
-    self.sip = self.phone.sip
-    self.request = request
-    self.call_id = request.headers['Call-ID']
-    self.session_id = str(session_id)
-    self.myIP = myIP
-    self.rtpPortHigh = self.phone.rtpPortHigh
-    self.rtpPortLow = self.phone.rtpPortLow
-    
-    self.dtmfLock = Lock()
-    self.dtmf = io.StringIO()
-    
-    self.RTPClients = []
-    
-    self.connections = 0
-    self.audioPorts = 0
-    self.videoPorts = 0
-    
-    self.assignedPorts = {}
-    
-    
-    if callstate == CallState.RINGING:
-      audio = []
-      video = []
-      for x in self.request.body['c']:
-        self.connections += x['address_count']
-      for x in self.request.body['m']:
-        if x['type'] == "audio":
-          self.audioPorts += x['port_count']
-          audio.append(x)
-        elif x['type'] == "video":
-          self.videoPorts += x['port_count']
-          video.append(x)
-        else:
-          warnings.warn("Unknown media description: "+x['type'], stacklevel=2)
-      
-      #Ports Adjusted is used in case of multiple m=audio or m=video tags.
-      if len(audio) > 0:
-        audioPortsAdj = self.audioPorts/len(audio)
-      else:
-        audioPortsAdj = 0
-      if len(video) > 0:
-        videoPortsAdj = self.videoPorts/len(video)
-      else:
-        videoPortsAdj = 0
-      
-      if not ((audioPortsAdj == self.connections or self.audioPorts == 0) and (videoPortsAdj == self.connections or self.videoPorts == 0)):
-        warnings.warn("Unable to assign ports for RTP.", stacklevel=2) #TODO: Throw error to PBX in this case
-        return
-      
-      for i in request.body['m']:
-        assoc = {}
-        e = False
-        for x in i['methods']:
-          try:
-            p = RTP.PayloadType(int(x))
-            assoc[int(x)] = p
-          except ValueError:
-            try:
-              p = RTP.PayloadType(i['attributes'][x]['rtpmap']['name'])
-              assoc[int(x)] = p
-            except ValueError:
-              #e = True
-              pt = i['attributes'][x]['rtpmap']['name']
-              warnings.warn(f"RTP Payload type {pt} not found.", stacklevel=20)
-              warnings.simplefilter("default") #Resets the warning filter so this warning will come up again if it happens.  However, this also resets all other warnings as well.
-              p = RTP.PayloadType("UNKOWN")
-              assoc[int(x)] = p
-        
-        if e:
-          raise RTP.RTPParseError("RTP Payload type {} not found.".format(str(pt)))
-        
-        #Make sure codecs are compatible. 
-        codecs = {}
-        for m in assoc:
-          if assoc[m] in pyVoIP.RTPCompatibleCodecs:
-            codecs[m] = assoc[m]
-        #TODO: If no codecs are compatible then send error to PBX.
-        
-        port = self.phone.request_port()
-        for ii in range(len(request.body['c'])):
-          self.RTPClients.append(RTP.RTPClient(codecs, self.myIP, port, request.body['c'][ii]['address'], i['port']+ii, request.body['a']['transmit_type'], dtmf=self.dtmfCallback)) #TODO: Check IPv4/IPv6
-    elif callstate == CallState.DIALING:
-      self.ms = ms
-      for m in self.ms:
-        self.port = m
-        self.assignedPorts[m] = self.ms[m]
-
-  def __del__(self):
-    if hasattr(self, 'phone'):
-      self.phone.release_ports(call=self)
-
-  def dtmfCallback(self, code):
-    self.dtmfLock.acquire()
-    bufferloc = self.dtmf.tell()
-    self.dtmf.seek(0, 2)
-    self.dtmf.write(code)
-    self.dtmf.seek(bufferloc, 0)
-    self.dtmfLock.release()
-
-  def getDTMF(self, length=1):
-    self.dtmfLock.acquire()
-    packet = self.dtmf.read(length)
-    self.dtmfLock.release()
-    return packet
-
-  def genMs(self): #For answering originally and for re-negotiations
-    m = {}
-    for x in self.RTPClients:
-      x.start()
-      m[x.inPort] = x.assoc
-    
-    return m
-
-  def renegotiate(self, request):
-    m = self.genMs()
-    message = self.sip.genAnswer(request, self.session_id, m, request.body['a']['transmit_type'])
-    self.sip.out.sendto(message.encode('utf8'), (self.phone.server, self.phone.port))
-    for i in request.body['m']:
-      for ii, client in zip(range(len(request.body['c'])), self.RTPClients):
-        client.outIP = request.body['c'][ii]['address']
-        client.outPort = i['port']+ii #TODO: Check IPv4/IPv6
-
-  def answer(self):
-    if self.state != CallState.RINGING:
-      raise InvalidStateError("Call is not ringing")
-    m = self.genMs()
-    message = self.sip.genAnswer(self.request, self.session_id, m, self.request.body['a']['transmit_type'])
-    self.sip.out.sendto(message.encode('utf8'), (self.phone.server, self.phone.port))
-    self.state = CallState.ANSWERED
-    
-  def answered(self, request):
-    if self.state != CallState.DIALING:
-      return
-    
-    for i in request.body['m']:
-      assoc = {}
-      e = False
-      for x in i['methods']:
-        try:
-          p = RTP.PayloadType(int(x))
-          assoc[int(x)] = p
-        except ValueError:
-          try:
-            p = RTP.PayloadType(i['attributes'][x]['rtpmap']['name'])
-            assoc[int(x)] = p
-          except ValueError:
-            e = True
-      
-      if e:
-        raise RTP.ParseError("RTP Payload type {} not found.".format(str(pt)))
-      
-      
-      for ii in range(len(request.body['c'])):
-        self.RTPClients.append(RTP.RTPClient(assoc, self.myIP, self.port, request.body['c'][ii]['address'], i['port']+ii, request.body['a']['transmit_type'], dtmf=self.dtmfCallback)) #TODO: Check IPv4/IPv6
-    
-    for x in self.RTPClients:
-      x.start()
-    self.request.headers['Contact'] = request.headers['Contact']
-    self.request.headers['To']['tag'] = request.headers['To']['tag']
-    self.state = CallState.ANSWERED
-  
-  def notFound(self, request):
-    if self.state != CallState.DIALING:
-      debug(f"TODO: 500 Error, received a not found response for a call not in the dailing state.  Call: {self.call_id}, Call State: {self.state}")
-      return
-    
-    for x in self.RTPClients:
-      x.stop()
-    self.state = CallState.ENDED
-    del self.phone.calls[self.request.headers['Call-ID']]
-    debug("Call not found and terminated")
-    warnings.warn(f"The number '{request.headers['To']['number']}' was not found.  Did you call the wrong number? CallState set to CallState.ENDED.", stacklevel=20)
-    warnings.simplefilter("default") #Resets the warning filter so this warning will come up again if it happens.  However, this also resets all other warnings as well.
-  
-  def unavailable(self, request):
-    if self.state != CallState.DIALING:
-      debug(f"TODO: 500 Error, received an unavailable response for a call not in the dailing state.  Call: {self.call_id}, Call State: {self.state}")
-      return
-    
-    for x in self.RTPClients:
-      x.stop()
-    self.state = CallState.ENDED
-    del self.phone.calls[self.request.headers['Call-ID']]
-    debug("Call unavailable and terminated")
-    warnings.warn(f"The number '{request.headers['To']['number']}' was unavailable.  CallState set to CallState.ENDED.", stacklevel=20)
-    warnings.simplefilter("default") #Resets the warning filter so this warning will come up again if it happens.  However, this also resets all other warnings as well.
-  
-  def deny(self):
-    if self.state != CallState.RINGING:
-      raise InvalidStateError("Call is not ringing")
-    message = self.sip.genBusy(self.request)
-    self.sip.out.sendto(message.encode('utf8'), (self.phone.server, self.phone.port))
-    for x in self.RTPClients:
-      x.stop()
-    self.state = CallState.ENDED
-    del self.phone.calls[self.request.headers['Call-ID']]
-  
-  def hangup(self):
-    if self.state != CallState.ANSWERED:
-      raise InvalidStateError("Call is not answered")
-    for x in self.RTPClients:
-      x.stop()
-    self.sip.bye(self.request)
-    self.state = CallState.ENDED
-    del self.phone.calls[self.request.headers['Call-ID']]
-    
-  def bye(self):
-    if self.state == CallState.ANSWERED:
-      for x in self.RTPClients:
-        x.stop()
-      self.state = CallState.ENDED
-    del self.phone.calls[self.request.headers['Call-ID']]
-    
-  def writeAudio(self, data):
-    for x in self.RTPClients:
-      x.write(data)
-      
-  def readAudio(self, length=160, blocking=True):
-    if len(self.RTPClients) == 1:
-      return self.RTPClients[0].read(length, blocking)
-    data = []
-    for x in self.RTPClients:
-      data.append(x.read(length))
-    nd = audioop.add(data.pop(0), data.pop(0), 1) #Mix audio from different sources before returning
-    for d in data:
-      nd = audioop.add(nd, d, 1)
-    return nd
-      
-
-class VoIPPhone():
-  def __init__(self, server, port, username, password, callCallback=None, myIP=None, sipPort=5060, rtpPortLow=10000, rtpPortHigh=20000):
-    if rtpPortLow > rtpPortHigh:
-      raise InvalidRangeError("'rtpPortHigh' must be >= 'rtpPortLow'")
-      
-    self.rtpPortLow = rtpPortLow
-    self.rtpPortHigh = rtpPortHigh
-    self.NSD = False
-    
-    self.portsLock = Lock()
-    self.assignedPorts = []
-    self.session_ids = []
-    
-    self.server = server
-    self.port = port
-    self.hostname = socket.gethostname()
-    self.myIP = socket.gethostbyname(self.hostname)
-    if myIP!=None:
-      self.myIP = myIP
-    self.username = username
-    self.password = password
-    self.callCallback = callCallback
-    
-    self.calls = {}    
-    self.threads = []
-    self.threadLookup = {}  # Allows you to find call ID based of thread.
-    self.sip = SIP.SIPClient(server, port, username, password, myIP=self.myIP, myPort=sipPort, callCallback=self.callback)
-    
-  def callback(self, request):
-    call_id = request.headers['Call-ID']
-    #debug("Callback: "+request.summary())
-    if request.type == pyVoIP.SIP.SIPMessageType.MESSAGE:
-      #debug("This is a message")
-      if request.method == "INVITE":
-        if call_id in self.calls:
-          debug("Re-negotiation detected!")
-          self.calls[call_id].renegotiate(request)
-          #message = self.sip.genAnswer(request, self.calls[call_id].session_id, self.calls[call_id].genMs(), request.body['a']['transmit_type'])
-          #self.sip.out.sendto(message.encode('utf8'), (self.server, self.port))
-          return #Raise Error
-        if self.callCallback == None:
-          message = self.sip.genBusy(request)
-          self.sip.out.sendto(message.encode('utf8'), (self.server, self.port))
-        else:
-          debug("New call!")
-          sess_id = None
-          while sess_id == None:
-            proposed = random.randint(1, 100000)
-            if not proposed in self.session_ids:
-              self.session_ids.append(proposed)
-              sess_id = proposed
-          message = self.sip.genRinging(request)
-          self.sip.out.sendto(message.encode('utf8'), (self.server, self.port))
-          self.calls[call_id] = VoIPCall(self, CallState.RINGING, request, sess_id, self.myIP)
-          try:
-            t = Timer(1, self.callCallback, [self.calls[call_id]])
-            t.name = "Phone Call: "+call_id
-            t.start()
-            self.threads.append(t)
-            self.threadLookup[t] = call_id
-          except Exception:
-            message = self.sip.genBusy(request)
-            self.sip.out.sendto(message.encode('utf8'), (self.server, self.port))
-            raise
-      elif request.method == "BYE":
-        if not call_id in self.calls:
-          return
->>>>>>> 256130c7
         self.calls[call_id].bye()
 
     def _callback_RESP_OK(self, request: SIP.SIPMessage) -> None:
@@ -845,7 +538,6 @@
         ack = self.sip.genAck(request)
         self.sip.out.sendto(ack.encode('utf8'), (self.server, self.port))
 
-<<<<<<< HEAD
     def _create_Call(self, request: SIP.SIPMessage, sess_id: int) -> None:
         '''
         Create VoIP call object. Should be separated to enable better
@@ -854,8 +546,6 @@
         call_id = request.headers['Call-ID']
         self.calls[call_id] = VoIPCall(self, CallState.RINGING, request,
                                        sess_id, self.myIP,
-                                       portRange=(self.rtpPortLow,
-                                                  self.rtpPortHigh),
                                        sendmode=self.recvmode)
 
     def start(self) -> None:
@@ -863,9 +553,11 @@
         try:
             self.sip.start()
             self._status = PhoneStatus.REGISTERED
+            self.NSD = True
         except Exception:
             self._status = PhoneStatus.FAILED
             self.sip.stop()
+            self.NSD = False
             raise
 
     def stop(self) -> None:
@@ -879,12 +571,7 @@
         self._status = PhoneStatus.INACTIVE
 
     def call(self, number: str) -> VoIPCall:
-        port = None
-        while port is None:
-            proposed = random.randint(self.rtpPortLow, self.rtpPortHigh)
-            if proposed not in self.assignedPorts:
-                self.assignedPorts.append(proposed)
-                port = proposed
+        port = self.request_port()
         medias = {}
         medias[port] = {
                         0: RTP.PayloadType.PCMU,
@@ -897,88 +584,60 @@
                                        sendmode=self.sendmode)
 
         return self.calls[call_id]
-=======
-  def request_port(self, blocking=True) -> int:
-    ports_available = [port for port in range(self.rtpPortLow,
-                       self.rtpPortHigh + 1) if port not in self.assignedPorts]
-    if len(ports_available) == 0:
-      # If no ports are available attempt to cleanup any missed calls.
-      self.release_ports()
-      ports_available = [port for port in range(self.rtpPortLow,
-                         self.rtpPortHigh + 1) if (port not in
-                                                   self.assignedPorts)]
-
-    while self.NSD and blocking and len(ports_available) == 0:
-      ports_available = [port for port in range(self.rtpPortLow,
-                         self.rtpPortHigh + 1) if (port not in
-                                                   self.assignedPorts)]
-      time.sleep(.5)
-      self.release_ports()
-
-    if len(ports_available) == 0:
-        raise NoPortsAvailableError("No ports were available to be assigned")
-
-    selection = random.choice(ports_available)
-    self.assignedPorts.append(selection)
-
-    return selection
-
-  def release_ports(self, call: Optional[VoIPCall] = None) -> None:
-    self.portsLock.acquire()
-    self._cleanup_dead_calls()
-    try:
-      if isinstance(call, VoIPCall):
-        ports = list(call.assignedPorts.keys())
-      else:
-        dnr_ports = []
-        for call_id in self.calls:
-          dnr_ports += list(self.calls[call_id].assignedPorts.keys())
-        ports = []
-        for port in self.assignedPorts:
-            if port not in dnr_ports:
-                ports.append(port)
-
-      for port in ports:
-        index = self.assignedPorts.index(port)
-        self.assignedPorts.pop(index)
-    finally:
-      self.portsLock.release()
-
-  def _cleanup_dead_calls(self) -> None:
-    to_delete =[]
-    for thread in self.threads:
-      if not thread.is_alive():
-        call_id = self.threadLookup[thread]
-        del self.calls[call_id]
-        del self.threadLookup[thread]
-        to_delete.append(thread)
-    for thread in to_delete:
-      index = self.threads.index(thread)
-      self.threads.pop(thread)
-
-  def start(self):
-    try:
-      self.sip.start()
-      self.NSD = True
-    except BaseException:
-      self.sip.stop()
-      self.NSD = False
-      raise
-    
-  def stop(self):
-    for x in self.calls.copy():
-      try:
-        self.calls[x].hangup()
-      except InvalidStateError:
-        pass
-    self.sip.stop()
-    
-  def call(self, number):
-    port = self.request_port()
-    medias = {}
-    medias[port] = {0: pyVoIP.RTP.PayloadType.PCMU, 101: pyVoIP.RTP.PayloadType.EVENT}
-    request, call_id, sess_id = self.sip.invite(number, medias, pyVoIP.RTP.TransmitType.SENDRECV)
-    self.calls[call_id] = VoIPCall(self, CallState.DIALING, request, sess_id, self.myIP, ms = medias)
-    
-    return self.calls[call_id]
->>>>>>> 256130c7
+
+    def request_port(self, blocking=True) -> int:
+        ports_available = [port for port in range(self.rtpPortLow,
+                           self.rtpPortHigh + 1) if port not in self.assignedPorts]
+        if len(ports_available) == 0:
+            # If no ports are available attempt to cleanup any missed calls.
+            self.release_ports()
+            ports_available = [port for port in range(self.rtpPortLow,
+                               self.rtpPortHigh + 1) if (port not in
+                                                         self.assignedPorts)]
+
+        while self.NSD and blocking and len(ports_available) == 0:
+            ports_available = [port for port in range(self.rtpPortLow,
+                               self.rtpPortHigh + 1) if (port not in
+                                                         self.assignedPorts)]
+            time.sleep(.5)
+            self.release_ports()
+
+            if len(ports_available) == 0:
+                raise NoPortsAvailableError("No ports were available to be assigned")
+
+        selection = random.choice(ports_available)
+        self.assignedPorts.append(selection)
+
+        return selection
+
+    def release_ports(self, call: Optional[VoIPCall] = None) -> None:
+        self.portsLock.acquire()
+        self._cleanup_dead_calls()
+        try:
+            if isinstance(call, VoIPCall):
+                ports = list(call.assignedPorts.keys())
+            else:
+                dnr_ports = []
+                for call_id in self.calls:
+                    dnr_ports += list(self.calls[call_id].assignedPorts.keys())
+                ports = []
+                for port in self.assignedPorts:
+                    if port not in dnr_ports:
+                        ports.append(port)
+
+            for port in ports:
+                index = self.assignedPorts.index(port)
+                self.assignedPorts.pop(index)
+        finally:
+            self.portsLock.release()
+
+    def _cleanup_dead_calls(self) -> None:
+        to_delete = []
+        for thread in self.threads:
+            if not thread.is_alive():
+                call_id = self.threadLookup[thread]
+                del self.calls[call_id]
+                del self.threadLookup[thread]
+                to_delete.append(thread)
+        for thread in to_delete:
+            self.threads.remove(thread)