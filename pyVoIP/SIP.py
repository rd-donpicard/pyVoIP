from enum import Enum, IntEnum
from threading import Timer, Lock
from typing import Any, Callable, Dict, List, Optional
import pyVoIP
import hashlib
import socket
import random
import re
import time
import uuid
import select
import warnings


__all__ = [
            'Counter', 'InvalidAccountInfoError', 'SIPClient', 'SIPMessage',
            'SIPMessageType', 'SIPParseError', 'SIPStatus'
          ]


debug = pyVoIP.debug


class InvalidAccountInfoError(Exception):
    pass


class SIPParseError(Exception):
    pass


class Counter():

    def __init__(self, start: int = 1):
        self.x = start

    def count(self) -> int:
        x = self.x
        self.x += 1
        return x

    def next(self) -> int:
        return self.count()

    def current(self) -> int:
        return self.x


class SIPStatus(Enum):

    def __new__(cls, value: int, phrase: str = '', description: str = ''):
        obj = object.__new__(cls)
        obj._value_ = value

        obj.phrase = phrase
        obj.description = description
        return obj

    def __int__(self) -> int:
        return self._value_

    def __str__(self) -> str:
        return f"{self._value_} {self.phrase}"

    @property
    def phrase(self) -> str:
        return self._phrase

    @phrase.setter
    def phrase(self, value: str) -> None:
        self._phrase = value

    @property
    def description(self) -> str:
        return self._description

    @description.setter
    def description(self, value: str) -> None:
        self._description = value

    # Informational
    TRYING = (
                100,
                'Trying',
                'Extended search being performed, may take a significant time'
             )
    RINGING = (
                180,
                'Ringing',
                'Destination user agent received INVITE, ' +
                'and is alerting user of call'
              )
    FORWARDED = 181, 'Call is Being Forwarded'
    QUEUED = 182, 'Queued'
    SESSION_PROGRESS = 183, 'Session Progress'
    TERMINATED = 199, 'Early Dialog Terminated'

    # Success
    OK = 200, 'OK', 'Request successful'
    ACCEPTED = (
                202,
                'Accepted',
                'Request accepted, processing continues (Deprecated.)'
               )
    NO_NOTIFICATION = (
                        204,
                        'No Notification',
                        'Request fulfilled, nothing follows'
                      )

    # Redirection
    MULTIPLE_CHOICES = (
                        300,
                        'Multiple Choices',
                        'Object has several resources -- see URI list'
                       )
    MOVED_PERMANENTLY = (
                            301,
                            'Moved Permanently',
                            'Object moved permanently -- see URI list'
                        )
    MOVED_TEMPORARILY = (
                            302,
                            'Moved Temporarily',
                            'Object moved temporarily -- see URI list'
                        )
    USE_PROXY = (
                    305,
                    'Use Proxy',
                    'You must use proxy specified in Location to ' +
                    'access this resource'
                )
    ALTERNATE_SERVICE = (
                            380,
                            'Alternate Service',
                            'The call failed, but alternatives are ' +
                            'available -- see URI list'
                        )

    # Client Error
    BAD_REQUEST = (
                    400,
                    'Bad Request',
                    'Bad request syntax or unsupported method'
                  )
    UNAUTHORIZED = (
                    401,
                    'Unauthorized',
                    'No permission -- see authorization schemes'
                   )
    PAYMENT_REQUIRED = (
                        402,
                        'Payment Required',
                        'No payment -- see charging schemes'
                       )
    FORBIDDEN = (
                    403,
                    'Forbidden',
                    'Request forbidden -- authorization will not help'
                )
    NOT_FOUND = (
                    404,
                    'Not Found',
                    'Nothing matches the given URI'
                )
    METHOD_NOT_ALLOWED = (
                            405,
                            'Method Not Allowed',
                            'Specified method is invalid for this resource'
                        )
    NOT_ACCEPTABLE = (
                        406,
                        'Not Acceptable',
                        'URI not available in preferred format'
                    )
    PROXY_AUTHENTICATION_REQUIRED = (
                                        407,
                                        'Proxy Authentication Required',
                                        'You must authenticate with this ' +
                                        'proxy before proceeding'
                                    )
    REQUEST_TIMEOUT = (
                        408,
                        'Request Timeout',
                        'Request timed out; try again later'
                      )
    CONFLICT = 409, 'Conflict', 'Request conflict'
    GONE = (
            410,
            'Gone',
            'URI no longer exists and has been permanently removed'
           )
    LENGTH_REQUIRED = (
                        411,
                        'Length Required',
                        'Client must specify Content-Length'
                      )
    CONDITIONAL_REQUEST_FAILED = 412, 'Conditional Request Failed'
    REQUEST_ENTITY_TOO_LARGE = (
                                413,
                                'Request Entity Too Large',
                                'Entity is too large'
                               )
    REQUEST_URI_TOO_LONG = 414, 'Request-URI Too Long', 'URI is too long'
    UNSUPPORTED_MEDIA_TYPE = (
                                415,
                                'Unsupported Media Type',
                                'Entity body in unsupported format'
                             )
    UNSUPPORTED_URI_SCHEME = (
                                416,
                                'Unsupported URI Scheme',
                                'Cannot satisfy request'
                             )
    UNKOWN_RESOURCE_PRIORITY = (
                                417,
                                'Unkown Resource-Priority',
                                'There was a resource-priority option tag, ' +
                                'but no Resource-Priority header'
                               )
    BAD_EXTENSION = (
                        420,
                        'Bad Extension',
                        'Bad SIP Protocol Extension used, not understood ' +
                        'by the server.'
                    )
    EXTENSION_REQUIRED = (
                            421,
                            'Extension Required',
                            'Server requeires a specific extension to be ' +
                            'listed in the Supported header.'
                         )
    SESSION_INTERVAL_TOO_SMALL = 422, 'Session Interval Too Small'
    SESSION_INTERVAL_TOO_BRIEF = 423, 'Session Interval Too Breif'
    BAD_LOCATION_INFORMATION = 424, 'Bad Location Information'
    USE_IDENTITY_HEADER = (
                            428,
                            'Use Identity Header',
                            'The server requires an Identity header, ' +
                            'and one has not been provided.'
                          )
    PROVIDE_REFERRER_IDENTITY = 429, 'Provide Referrer Identity'
    """
    This response is intended for use between proxy devices,
    and should not be seen by an endpoint. If it is seen by one,
    it should be treated as a 400 Bad Request response.
    """
    FLOW_FAILED = (
                    430,
                    'Flow Failed',
                    'A specific flow to a user agent has failed, ' +
                    'although other flows may succeed.'
                  )
    ANONYMITY_DISALLOWED = 433, 'Anonymity Disallowed'
    BAD_IDENTITY_INFO = 436, 'Bad Identity-Info'
    UNSUPPORTED_CERTIFICATE = 437, 'Unsupported Certificate'
    INVALID_IDENTITY_HEADER = 438, 'Invalid Identity Header'
    FIRST_HOP_LACKS_OUTBOUND_SUPPORT = 439, 'First Hop Lacks Outbound Support'
    MAX_BREADTH_EXCEEDED = 440, 'Max-Breadth Exceeded'
    BAD_INFO_PACKAGE = 469, 'Bad Info Package'
    CONSENT_NEEDED = 470, 'Consent Needed'
    TEMPORARILY_UNAVAILABLE = 480, 'Temporarily Unavailable'
    CALL_OR_TRANSACTION_DOESNT_EXIST = 481, 'Call/Transaction Does Not Exist'
    LOOP_DETECTED = 482, 'Loop Detected'
    TOO_MANY_HOPS = 483, 'Too Many Hops'
    ADDRESS_INCOMPLETE = 484, 'Address Incomplete'
    AMBIGUOUS = 485, 'Ambiguous'
    BUSY_HERE = 486, 'Busy Here', 'Callee is busy'
    REQUEST_TERMINATED = 487, 'Request Terminated'
    NOT_ACCEPTABLE_HERE = 488, 'Not Acceptable Here'
    BAD_EVENT = 489, 'Bad Event'
    REQUEST_PENDING = 491, 'Request Pending'
    UNDECIPHERABLE = 493, 'Undecipherable'
    SECURITY_AGREEMENT_REQUIRED = 494, 'Security Agreement Required'

    # Server Errors
    INTERNAL_SERVER_ERROR = (
                                500,
                                'Internal Server Error',
                                'Server got itself in trouble'
                            )
    NOT_IMPLEMENTED = (
                        501,
                        'Not Implemented',
                        'Server does not support this operation'
                      )
    BAD_GATEWAY = (
                    502,
                    'Bad Gateway',
                    'Invalid responses from another server/proxy'
                  )
    SERVICE_UNAVAILABLE = (
                            503,
                            'Service Unavailable',
                            'The server cannot process the request ' +
                            'due to a high load'
                          )
    GATEWAY_TIMEOUT = (
                        504,
                        'Server Timeout',
                        'The server did not receive a timely response'
                      )
    SIP_VERSION_NOT_SUPPORTED = (
                                    505,
                                    'SIP Version Not Supported',
                                    'Cannot fulfill request'
                                )
    MESSAGE_TOO_LONG = 513, 'Message Too Long'
    PUSH_NOTIFICATION_SERVICE_NOT_SUPPORTED = (
                                                555,
                                                'Push Notification Service ' +
                                                'Not Supported'
                                              )
    PRECONDITION_FAILURE = 580, 'Precondition Failure'

    # Global Failure Responses
    BUSY_EVERYWHERE = 600, 'Busy Everywhere'
    DECLINE = 603, 'Decline'
    DOES_NOT_EXIST_ANYWHERE = 604, 'Does Not Exist Anywhere'
    GLOBAL_NOT_ACCEPTABLE = 606, 'Not Acceptable'
    UNWANTED = 607, 'Unwanted'
    REJECTED = 608, 'Rejected'


class SIPMessageType(IntEnum):

    def __new__(cls, value: int):
        obj = int.__new__(cls, value)
        obj._value_ = value
        return obj

    MESSAGE = 1
    RESPONSE = 0


class SIPMessage():

    def __init__(self, data: bytes):
        self.SIPCompatibleVersions = pyVoIP.SIPCompatibleVersions
        self.SIPCompatibleMethods = pyVoIP.SIPCompatibleMethods
        self.heading = b""
        self.type: Optional[SIPMessageType] = None
        self.status = SIPStatus(491)
        self.headers: Dict[str, Any] = {'Via': []}
        self.body: Dict[str, Any] = {}
        self.authentication: Dict[str, str] = {}
        self.raw = data
        self.parse(data)

    def summary(self) -> str:
        data = ""
        if self.type == SIPMessageType.RESPONSE:
            data += f"Status: {int(self.status)} {self.status.phrase}\n\n"
        else:
            data += f"Method: {self.method}\n\n"
        data += "Headers:\n"
        for x in self.headers:
            data += f"{x}: {self.headers[x]}\n"
        data += "\n"
        data += "Body:\n"
        for x in self.body:
            data += f"{x}: {self.body[x]}\n"

        return data

    def parse(self, data: bytes) -> None:
        try:
            headers, body = data.split(b'\r\n\r\n')
        except ValueError as ve:
            debug(f'Error unpacking data, only using header: {ve}')
            headers = data.split(b'\r\n\r\n')[0]

        headers_raw = headers.split(b'\r\n')
        heading = headers_raw.pop(0)
        check = str(heading.split(b" ")[0], 'utf8')

        if check in self.SIPCompatibleVersions:
            self.type = SIPMessageType.RESPONSE
            self.parseSIPResponse(data)
        elif check in self.SIPCompatibleMethods:
            self.type = SIPMessageType.MESSAGE
            self.parseSIPMessage(data)
        else:
            raise SIPParseError("Unable to decipher SIP request: " +
                                str(heading, 'utf8'))

    def parseHeader(self, header: str, data: str) -> None:
        warnings.warn("parseHeader is deprecated due to PEP8 compliance. " +
                      "Use parse_header instead.", DeprecationWarning,
                      stacklevel=2)
        return self.parse_header(header, data)

    def parse_header(self, header: str, data: str) -> None:
        if header == "Via":
            for d in data:
                info = re.split(" |;", d)
                _type = info[0]  # SIP Method
                _address = info[1].split(':')  # Tuple: address, port
                _ip = _address[0]

                """
                If no port is provided in via header assume default port.
                Needs to be str. Check response build for better str creation
                """
                _port = info[1].split(':')[1] if len(_address) > 1 else "5060"
                _via = {'type': _type, 'address': (_ip, _port)}

                """
                Sets branch, maddr, ttl, received, and rport if defined
                as per RFC 3261 20.7
                """
                for x in info[2:]:
                    if '=' in x:
                        _via[x.split('=')[0]] = x.split('=')[1]
                    else:
                        _via[x] = None
                self.headers['Via'].append(_via)
        elif header == "From" or header == "To":
            info = data.split(';tag=')
            tag = ''
            if len(info) >= 2:
                tag = info[1]
            raw = info[0]
            contact = raw.split('<sip:')
            contact[0] = contact[0].strip('"').strip("'")
            address = contact[1].strip('>')
            if len(address.split('@')) == 2:
                number = address.split('@')[0]
                host = address.split('@')[1]
            else:
                number = None
                host = address

            self.headers[header] = {
                                    'raw': raw, 'tag': tag, 'address': address,
                                    'number': number, 'caller': contact[0],
                                    'host': host
                                   }
        elif header == "CSeq":
            self.headers[header] = {
                                    'check': data.split(" ")[0],
                                    'method': data.split(" ")[1]
                                   }
        elif header == "Allow" or header == "Supported":
            self.headers[header] = data.split(", ")
        elif header == "Content-Length":
            self.headers[header] = int(data)
        elif header == "WWW-Authenticate" or header == "Authorization":
            data = data.replace("Digest", "")
            info = data.split(",")
            header_data = {}
            for x in info:
                x = x.strip()
                header_data[x.split('=')[0]] = x.split('=')[1].strip('"')
            self.headers[header] = header_data
            self.authentication = header_data
        else:
            self.headers[header] = data

    def parseBody(self, header: str, data: str) -> None:
        warnings.warn("parseBody is deprecated due to PEP8 compliance. " +
                      "Use parse_body instead.", DeprecationWarning,
                      stacklevel=2)
        return self.parse_body(header, data)

    def parse_body(self, header: str, data: str) -> None:
        if 'Content-Encoding' in self.headers:
            raise SIPParseError("Unable to parse encoded content.")
        if self.headers['Content-Type'] == 'application/sdp':
            # Referenced RFC 4566 July 2006
            if header == "v":
                # SDP 5.1 Version
                self.body[header] = int(data)
            elif header == "o":
                # SDP 5.2 Origin
                # o=<username> <sess-id> <sess-version> <nettype> <addrtype> <unicast-address> # noqa: E501
                d = data.split(' ')
                self.body[header] = {
                                        'username': d[0], 'id': d[1],
                                        'version': d[2],
                                        'network_type': d[3],
                                        'address_type': d[4],
                                        'address': d[5]
                                    }
            elif header == "s":
                # SDP 5.3 Session Name
                # s=<session name>
                self.body[header] = data
            elif header == "i":
                # SDP 5.4 Session Information
                # i=<session-description>
                self.body[header] = data
            elif header == "u":
                # SDP 5.5 URI
                # u=<uri>
                self.body[header] = data
            elif header == "e" or header == "p":
                # SDP 5.6 Email Address and Phone Number of person
                # responsible for the conference
                # e=<email-address>
                # p=<phone-number>
                self.body[header] = data
            elif header == "c":
                # SDP 5.7 Connection Data
                # c=<nettype> <addrtype> <connection-address>
                if 'c' not in self.body:
                    self.body['c'] = []
                d = data.split(' ')
                # TTL Data and Multicast addresses may be specified.
                # For IPv4 its listed as addr/ttl/number of addresses.
                # c=IN IP4 224.2.1.1/127/3 means:
                # c=IN IP4 224.2.1.1/127
                # c=IN IP4 224.2.1.2/127
                # c=IN IP4 224.2.1.3/127
                # With the TTL being 127.
                # IPv6 does not support time to live so you will only see a '/'
                # for multicast addresses.
                if '/' in d[2]:
                    if d[1] == "IP6":
                        self.body[header].append({
                            'network_type': d[0],
                            'address_type': d[1],
                            'address': d[2].split('/')[0],
                            'ttl': None,
                            'address_count': int(d[2].split('/')[1])
                        })
                    else:
                        address_data = d[2].split('/')
                        if len(address_data) == 2:
                            self.body[header].append({
                                'network_type': d[0],
                                'address_type': d[1],
                                'address': address_data[0],
                                'ttl': int(address_data[1]),
                                'address_count': 1
                            })
                        else:
                            self.body[header].append({
                                'network_type': d[0],
                                'address_type': d[1],
                                'address': address_data[0],
                                'ttl': int(address_data[1]),
                                'address_count': int(address_data[2])
                            })
                else:
                    self.body[header].append({
                                                'network_type': d[0],
                                                'address_type': d[1],
                                                'address': d[2],
                                                'ttl': None, 'address_count': 1
                                             })
            elif header == "b":
                # SDP 5.8 Bandwidth
                # b=<bwtype>:<bandwidth>
                # A bwtype of CT means Conference Total between all medias
                # and all devices in the conference.
                # A bwtype of AS means Applicaton Specific total for this
                # media and this device.
                # The bandwidth is given in kilobits per second.
                # As this was written in 2006, this could be Kibibits.
                # TODO: Implement Bandwidth restrictions
                d = data.split(':')
                self.body[header] = {'type': d[0], 'bandwidth': d[1]}
            elif header == "t":
                # SDP 5.9 Timing
                # t=<start-time> <stop-time>
                d = data.split(' ')
                self.body[header] = {'start': d[0], 'stop': d[1]}
            elif header == "r":
                # SDP 5.10 Repeat Times
                # r=<repeat interval> <active duration> <offsets from start-time> # noqa: E501
                d = data.split(' ')
                self.body[header] = {
                                        'repeat': d[0], 'duration': d[1],
                                        'offset1': d[2], 'offset2': d[3]
                                    }
            elif header == "z":
                # SDP 5.11 Time Zones
                # z=<adjustment time> <offset> <adjustment time> <offset> ....
                # Used for change in timezones such as day light savings time.
                d = data.split()
                amount = len(d) / 2
                self.body[header] = {}
                for x in range(int(amount)):
                    self.body[header]['adjustment-time' + str(x)] = d[x * 2]
                    self.body[header]['offset' + str(x)] = d[x * 2 + 1]
            elif header == "k":
                # SDP 5.12 Encryption Keys
                # k=<method>
                # k=<method>:<encryption key>
                if ':' in data:
                    d = data.split(':')
                    self.body[header] = {'method': d[0], 'key': d[1]}
                else:
                    self.body[header] = {'method': d}
            elif header == "m":
                # SDP 5.14 Media Descriptions
                # m=<media> <port>/<number of ports> <proto> <fmt> ...
                # <port> should be even, and <port>+1 should be the RTCP port.
                # <number of ports> should coinside with number of
                # addresses in SDP 5.7 c=
                if 'm' not in self.body:
                    self.body['m'] = []
                d = data.split(' ')

                if '/' in d[1]:
                    ports_raw = d[1].split('/')
                    port = ports_raw[0]
                    count = int(ports_raw[1])
                else:
                    port = d[1]
                    count = 1
                methods = d[3:]

                self.body['m'].append({
                    'type': d[0], 'port': int(port),
                    'port_count': count,
                    'protocol': pyVoIP.RTP.RTPProtocol(d[2]),
                    'methods': methods, 'attributes': {}
                })
                for x in self.body['m'][-1]['methods']:
                    self.body['m'][-1]['attributes'][x] = {}
            elif header == "a":
                # SDP 5.13 Attributes & 6.0 SDP Attributes
                # a=<attribute>
                # a=<attribute>:<value>

                if "a" not in self.body:
                    self.body['a'] = {}

                if ':' in data:
                    d = data.split(':')
                    attribute = d[0]
                    value = d[1]
                else:
                    attribute = data
                    value = None

                if value is not None:
                    if attribute == "rtpmap":
                        # a=rtpmap:<payload type> <encoding name>/<clock rate> [/<encoding parameters>] # noqa: E501
                        v = re.split(" |/", value)
                        for t in self.body['m']:
                            if v[0] in t['methods']:
                                index = self.body['m'].index(t)
                                break
                        if len(v) == 4:
                            encoding = v[3]
                        else:
                            encoding = None

                        self.body['m'][int(index)]['attributes'][v[0]]['rtpmap'] = {   # noqa: E501
                            'id': v[0], 'name': v[1], 'frequency': v[2],
                            'encoding': encoding
                        }

                    elif attribute == "fmtp":
                        # a=fmtp:<format> <format specific parameters>
                        d = value.split(' ')
                        for t in self.body['m']:
                            if d[0] in t['methods']:
                                index = self.body['m'].index(t)
                                break

                        self.body['m'][int(index)]['attributes'][d[0]]['fmtp'] = {  # noqa: E501
                            'id': d[0], 'settings': d[1:]
                        }
                    else:
                        self.body['a'][attribute] = value
                else:
                    if (attribute == "recvonly" or attribute == "sendrecv" or
                       attribute == "sendonly" or attribute == "inactive"):
                        self.body['a']['transmit_type'] = pyVoIP.RTP.TransmitType(attribute)  # noqa: E501
            else:
                self.body[header] = data

        else:
            self.body[header] = data

    @staticmethod
    def parse_raw_header(headers_raw: List[bytes], handle: Callable) -> None:
        headers: Dict[str, Any] = {'Via': []}
        # Only use first occurance of VIA header field;
        # got second VIA from Kamailio running in DOCKER
        # According to RFC 3261 these messages should be
        # discarded in a response
        for x in headers_raw:
            i = str(x, 'utf8').split(': ')
            if i[0] == 'Via':
                headers['Via'].append(i[1])
            if i[0] not in headers.keys():
                headers[i[0]] = i[1]

        for key, val in headers.items():
            handle(key, val)

    @staticmethod
    def parse_raw_body(body: bytes, handle: Callable) -> None:
        if len(body) > 0:
            body_raw = body.split(b'\r\n')
            for x in body_raw:
                i = str(x, 'utf8').split('=')
                if i != ['']:
                    handle(i[0], i[1])

    def parseSIPResponse(self, data: bytes) -> None:
        warnings.warn("parseSIPResponse is deprecated " +
                      "due to PEP8 compliance. Use parse_sip_response " +
                      "instead.", DeprecationWarning, stacklevel=2)
        return self.parse_sip_response(data)

<<<<<<< HEAD
    def parse_sip_response(self, data: bytes) -> None:
=======
    def parse_sip_response(self, data):
>>>>>>> d64763e8
        headers, body = data.split(b'\r\n\r\n')

        headers_raw = headers.split(b'\r\n')
        self.heading = headers_raw.pop(0)
        self.version = str(self.heading.split(b" ")[0], 'utf8')
        if self.version not in self.SIPCompatibleVersions:
            raise SIPParseError(f"SIP Version {self.version} not compatible.")

        self.status = SIPStatus(int(self.heading.split(b" ")[1]))

        self.parse_raw_header(headers_raw, self.parseHeader)

        self.parse_raw_body(body, self.parseBody)

    def parseSIPMessage(self, data: bytes) -> None:
        warnings.warn("parseSIPMessage is deprecated due to PEP8 compliance." +
                      " Use parse_sip_message instead.", DeprecationWarning,
                      stacklevel=2)
        return self.parse_sip_message(data)

    def parse_sip_message(self, data: bytes) -> None:
        headers, body = data.split(b'\r\n\r\n')

        headers_raw = headers.split(b'\r\n')
        self.heading = headers_raw.pop(0)
        self.version = str(self.heading.split(b" ")[2], 'utf8')
        if self.version not in self.SIPCompatibleVersions:
            raise SIPParseError(f"SIP Version {self.version} not compatible.")

        self.method = str(self.heading.split(b" ")[0], 'utf8')

        self.parse_raw_header(headers_raw, self.parseHeader)

        self.parse_raw_body(body, self.parseBody)


class SIPClient():

    def __init__(self, server: str, port: int, username: str, password: str,
                 myIP="0.0.0.0", myPort=5060,
                 callCallback: Optional[Callable[[SIPMessage],
                                                 None]] = None):
        self.NSD = False
        self.server = server
        self.port = port
        self.myIP = myIP
        self.username = username
        self.password = password

        self.callCallback = callCallback

        self.tags: List[str] = []
        self.tagLibrary = {'register': self.genTag()}

        self.myPort = myPort

        self.default_expires = 120
        self.register_timeout = 30

        self.inviteCounter = Counter()
        self.registerCounter = Counter()
        self.subscribeCounter = Counter()
        self.byeCounter = Counter()
        self.callID = Counter()
        self.sessID = Counter()

        self.urnUUID = self.gen_urn_uuid()

        self.registerThread = None
        self.recvLock = Lock()

    def recv(self) -> None:
        while self.NSD:
            self.recvLock.acquire()
            self.s.setblocking(False)
            try:
                raw = self.s.recv(8192)
                if raw != b'\x00\x00\x00\x00':
                    try:
                        message = SIPMessage(raw)
                        debug(message.summary())
                        self.parseMessage(message)
                    except Exception as ex:
                        debug(f'Error on header parsing: {ex}')
            except BlockingIOError:
                self.s.setblocking(True)
                self.recvLock.release()
                time.sleep(0.01)
                continue
            except SIPParseError as e:
                if "SIP Version" in str(e):
                    request = self.genSIPVersionNotSupported(message)
                    self.out.sendto(request.encode('utf8'),
                                    (self.server, self.port))
                else:
                    debug(f"SIPParseError in SIP.recv: {type(e)}, {e}")
            except Exception as e:
                debug(f"SIP.recv error: {type(e)}, {e}\n\n{str(raw, 'utf8')}")
                if pyVoIP.DEBUG:
                    self.s.setblocking(True)
                    self.recvLock.release()
                    raise
            self.s.setblocking(True)
            self.recvLock.release()

    def parseMessage(self, message: SIPMessage) -> None:
        warnings.warn("parseMessage is deprecated due to PEP8 compliance. " +
                      "Use parse_message instead.", DeprecationWarning,
                      stacklevel=2)
        return self.parse_message(message)

    def parse_message(self, message: SIPMessage) -> None:
        if message.type != SIPMessageType.MESSAGE:
            if message.status == SIPStatus.OK:
                if self.callCallback is not None:
                    self.callCallback(message)
            elif message.status == SIPStatus.NOT_FOUND:
                if self.callCallback is not None:
                    self.callCallback(message)
            elif message.status == SIPStatus.SERVICE_UNAVAILABLE:
                if self.callCallback is not None:
                    self.callCallback(message)
            elif (message.status == SIPStatus.TRYING or
                  message.status == SIPStatus.RINGING):
                pass
            else:
                debug("TODO: Add 500 Error on Receiving SIP Response:\r\n" +
                      message.summary(), "TODO: Add 500 Error on Receiving " +
                      "SIP Response")
            self.s.setblocking(True)
            return
        elif message.method == "INVITE":
            if self.callCallback is None:
                request = self.genBusy(message)
                self.out.sendto(request.encode('utf8'),
                                (self.server, self.port))
            else:
                self.callCallback(message)
        elif message.method == "BYE":
            self.callCallback(message)
            response = self.genOk(message)
            try:
                # BYE comes from client cause server only acts as mediator
                (
                    _sender_adress,
                    _sender_port
                ) = message.headers['Via'][0]['address']
                self.out.sendto(response.encode('utf8'),
                                (_sender_adress, int(_sender_port)))
            except Exception:
                debug('BYE Answer failed falling back to server as target')
                self.out.sendto(response.encode('utf8'),
                                (self.server, self.port))
        elif message.method == "ACK":
            return
        elif message.method == "CANCEL":
            self.callCallback(message)
            response = self.genOk(message)
            self.out.sendto(response.encode('utf8'), (self.server, self.port))
        else:
            debug("TODO: Add 400 Error on non processable request")

    def start(self) -> None:
        if self.NSD:
            raise RuntimeError("Attempted to start already started SIPClient")
        self.NSD = True
        self.s = socket.socket(socket.AF_INET, socket.SOCK_DGRAM)
        # self.out = socket.socket(socket.AF_INET, socket.SOCK_DGRAM)
        self.s.bind((self.myIP, self.myPort))
        self.out = self.s
        self.register()
        t = Timer(1, self.recv)
        t.name = "SIP Recieve"
        t.start()

    def stop(self) -> None:
        self.NSD = False
        if self.registerThread:
            # Only run if registerThread exists
            self.registerThread.cancel()
            self.deregister()
        self._close_sockets()

    def _close_sockets(self) -> None:
        if self.s:
            self.s.close()
        if self.out:
            self.out.close()

    def genCallID(self) -> str:
        warnings.warn("genCallID is deprecated due to PEP8 compliance. " +
                      "Use gen_call_id instead.", DeprecationWarning,
                      stacklevel=2)
        return self.gen_call_id()

    def gen_call_id(self) -> str:
        hash = hashlib.sha256(str(self.callID.next()).encode('utf8'))
        hash = hash.hexdigest()
        return f"{hash[0:32]}@{self.myIP}:{self.myPort}"

    def lastCallID(self) -> str:
        warnings.warn("lastCallID is deprecated due to PEP8 compliance. " +
                      "Use gen_last_call_id instead.", DeprecationWarning,
                      stacklevel=2)
        return self.gen_last_call_id()

    def gen_last_call_id(self) -> str:
        hash = hashlib.sha256(str(self.callID.current() - 1).encode('utf8'))
        hash = hash.hexdigest()
        return f"{hash[0:32]}@{self.myIP}:{self.myPort}"

    def genTag(self) -> str:
        warnings.warn("genTag is deprecated due to PEP8 compliance. " +
                      "Use gen_tag instead.", DeprecationWarning, stacklevel=2)
        return self.gen_tag()

    def gen_tag(self) -> str:
        while True:
            tag = str(random.randint(1, 4294967296)).encode('utf8')
            tag = hashlib.md5(tag).hexdigest()[0:8]
            if tag not in self.tags:
                self.tags.append(tag)
                return tag

    def genSIPVersionNotSupported(self, request: SIPMessage) -> str:
        warnings.warn("genSIPVersionNotSupported is deprecated " +
                      "due to PEP8 compliance. " +
                      "Use gen_sip_version_not_supported instead.",
                      DeprecationWarning, stacklevel=2)
        return self.gen_sip_version_not_supported(request)

    def gen_sip_version_not_supported(self, request: SIPMessage) -> str:
        # TODO: Add Supported
        response = "SIP/2.0 505 SIP Version Not Supported\r\n"
        response += self._gen_response_via_header(request)
        response += f"From: {request.headers['From']['raw']};tag=" + \
                    f"{request.headers['From']['tag']}\r\n"
        response += f"To: {request.headers['To']['raw']};tag=" + \
                    f"{self.genTag()}\r\n"
        response += f"Call-ID: {request.headers['Call-ID']}\r\n"
        response += f"CSeq: {request.headers['CSeq']['check']} " + \
                    f"{request.headers['CSeq']['method']}\r\n"
        response += f"Contact: {request.headers['Contact']}\r\n"
        response += f"User-Agent: pyVoIP {pyVoIP.__version__}\r\n"
        response += "Warning: 399 GS \"Unable to accept call\"\r\n"
        response += f"Allow: {(', '.join(pyVoIP.SIPCompatibleMethods))}\r\n"
        response += "Content-Length: 0\r\n\r\n"

        return response

    def genAuthorization(self, request: SIPMessage) -> bytes:
        warnings.warn("genAuthorization is deprecated " +
                      "due to PEP8 compliance. Use gen_authorization instead.",
                      DeprecationWarning, stacklevel=2)
        return self.gen_authorization(request)

    def gen_authorization(self, request: SIPMessage) -> bytes:
        realm = request.authentication['realm']
        HA1 = self.username + ':' + realm + ':' + self.password
        HA1 = hashlib.md5(HA1.encode('utf8')).hexdigest()
        HA2 = "" + request.headers['CSeq']['method'] + ':sip:' + \
              self.server + ';transport=UDP'
        HA2 = hashlib.md5(HA2.encode('utf8')).hexdigest()
        nonce = request.authentication['nonce']
        response = (HA1 + ':' + nonce + ':' + HA2).encode('utf8')
        response = hashlib.md5(response).hexdigest().encode('utf8')

        return response

    def genBranch(self, length=32):
        """
        Generate unique branch id according to
        https://datatracker.ietf.org/doc/html/rfc3261#section-8.1.1.7
        """
        warnings.warn("genBranch is deprecated due to PEP8 compliance. " +
                      "Use gen_branch instead.", DeprecationWarning,
                      stacklevel=2)
        return self.gen_branch(length)

    def gen_branch(self, length=32):
        '''
        Generate unique branch id according to
        https://datatracker.ietf.org/doc/html/rfc3261#section-8.1.1.7
        '''
        branchid = uuid.uuid4().hex[:length - 7]
        return f"z9hG4bK{branchid}"

    def gen_urn_uuid(self):
        '''
        Generate client instance specific urn:uuid
        '''
        return str(uuid.uuid4()).upper()

    def genFirstRequest(self, deregister=False):
        warnings.warn("genFirstResponse is deprecated " +
                      "due to PEP8 compliance. " +
                      "Use gen_first_response instead.", DeprecationWarning,
                      stacklevel=2)
        return self.gen_first_response(deregister)

    def gen_first_response(self, deregister=False):
        regRequest = f'REGISTER sip:{self.server} SIP/2.0\r\n'
        regRequest += f'Via: SIP/2.0/UDP {self.myIP}:{self.myPort};' + \
                      f'branch={self.genBranch()};rport\r\n'
        regRequest += f'From: "{self.username}" ' + \
                      f'<sip:{self.username}@{self.server}>;tag=' + \
                      f'{self.tagLibrary["register"]}\r\n'
        regRequest += f'To: "{self.username}" ' + \
                      f'<sip:{self.username}@{self.server}>\r\n'
        regRequest += f'Call-ID: {self.genCallID()}\r\n'
        regRequest += f'CSeq: {self.registerCounter.next()} REGISTER\r\n'
        regRequest += 'Contact: ' + \
                      f'<sip:{self.username}@{self.myIP}:{self.myPort};' + \
                      'transport=UDP>;+sip.instance=' + \
                      f'"<urn:uuid:{self.urnUUID}>"\r\n'
        regRequest += f'Allow: {(", ".join(pyVoIP.SIPCompatibleMethods))}\r\n'
        regRequest += 'Max-Forwards: 70\r\n'
        regRequest += 'Allow-Events: org.3gpp.nwinitdereg\r\n'
        regRequest += f'User-Agent: pyVoIP {pyVoIP.__version__}\r\n'
        # Supported: 100rel, replaces, from-change, gruu
        regRequest += 'Expires: ' + \
                      f'{self.default_expires if not deregister else 0}\r\n'
        regRequest += 'Content-Length: 0'
        regRequest += '\r\n\r\n'

        return regRequest

    def genSubscribe(self, response):
        warnings.warn("genSubscribe is deprecated due to PEP8 compliance. " +
                      "Use gen_subscribe instead.", DeprecationWarning,
                      stacklevel=2)
        return self.gen_subscribe(response)

    def gen_subscribe(self, response):
        subRequest = f'SUBSCRIBE sip:{self.username}@{self.server} SIP/2.0\r\n'
        subRequest += f'Via: SIP/2.0/UDP {self.myIP}:{self.myPort};' + \
                      f'branch={self.genBranch()};rport\r\n'
        subRequest += f'From: "{self.username}" ' + \
                      f'<sip:{self.username}@{self.server}>;tag=' + \
                      f'{self.genTag()}\r\n'
        subRequest += f'To: <sip:{self.username}@{self.server}>\r\n'
        subRequest += f'Call-ID: {response.headers["Call-ID"]}\r\n'
        subRequest += f'CSeq: {self.subscribeCounter.next()} SUBSCRIBE\r\n'
        # TODO: check if transport is needed
        subRequest += 'Contact: ' + \
                      f'<sip:{self.username}@{self.myIP}:{self.myPort};' + \
                      'transport=UDP>;+sip.instance=' + \
                      f'"<urn:uuid:{self.urnUUID}>"\r\n'
        subRequest += 'Max-Forwards: 70\r\n'
        subRequest += f'User-Agent: pyVoIP {pyVoIP.__version__}\r\n'
        subRequest += f'Expires: {self.default_expires * 2}\r\n'
        subRequest += 'Event: message-summary\r\n'
        subRequest += 'Accept: application/simple-message-summary'
        subRequest += 'Content-Length: 0'
        subRequest += '\r\n\r\n'

        return subRequest

    def genRegister(self, request, deregister=False):
        warnings.warn("genRegister is deprecated due to PEP8 compliance. " +
                      "Use gen_register instead.", DeprecationWarning,
                      stacklevel=2)
        return self.gen_register(request, deregister)

    def gen_register(self, request, deregister=False):
        response = str(self.genAuthorization(request), 'utf8')
        nonce = request.authentication['nonce']
        realm = request.authentication['realm']

        regRequest = f'REGISTER sip:{self.server} SIP/2.0\r\n'
        regRequest += f'Via: SIP/2.0/UDP {self.myIP}:{self.myPort};branch=' + \
                      f'{self.genBranch()};rport\r\n'
        regRequest += f'From: "{self.username}" ' + \
                      f'<sip:{self.username}@{self.server}>;tag=' + \
                      f'{self.tagLibrary["register"]}\r\n'
        regRequest += f'To: "{self.username}" ' + \
                      f'<sip:{self.username}@{self.server}>\r\n'
        regRequest += f'Call-ID: {self.genCallID()}\r\n'
        regRequest += f'CSeq: {self.registerCounter.next()} REGISTER\r\n'
        regRequest += 'Contact: ' + \
                      f'<sip:{self.username}@{self.myIP}:{self.myPort};' + \
                      'transport=UDP>;+sip.instance=' + \
                      f'"<urn:uuid:{self.urnUUID}>"\r\n'
        regRequest += f'Allow: {(", ".join(pyVoIP.SIPCompatibleMethods))}\r\n'
        regRequest += 'Max-Forwards: 70\r\n'
        regRequest += 'Allow-Events: org.3gpp.nwinitdereg\r\n'
        regRequest += f'User-Agent: pyVoIP {pyVoIP.__version__}\r\n'
        regRequest += 'Expires: ' + \
                      f'{self.default_expires if not deregister else 0}\r\n'
        regRequest += f'Authorization: Digest username="{self.username}",' + \
                      f'realm="{realm}",nonce="{nonce}",' + \
                      f'uri="sip:{self.server};transport=UDP",' + \
                      f'response="{response}",algorithm=MD5\r\n'
        regRequest += 'Content-Length: 0'
        regRequest += '\r\n\r\n'

        return regRequest

    def genBusy(self, request):
        warnings.warn("genBusy is deprecated due to PEP8 compliance. " +
                      "Use gen_busy instead.", DeprecationWarning,
                      stacklevel=2)
        return self.gen_busy(request)

    def gen_busy(self, request):
        response = "SIP/2.0 486 Busy Here\r\n"
        response += self._gen_response_via_header(request)
        response += f"From: {request.headers['From']['raw']};tag=" + \
                    f"{request.headers['From']['tag']}\r\n"
        response += f"To: {request.headers['To']['raw']};tag=" + \
                    f"{self.genTag()}\r\n"
        response += f"Call-ID: {request.headers['Call-ID']}\r\n"
        response += f"CSeq: {request.headers['CSeq']['check']} " + \
                    f"{request.headers['CSeq']['method']}\r\n"
        response += f"Contact: {request.headers['Contact']}\r\n"
        # TODO: Add Supported
        response += f"User-Agent: pyVoIP {pyVoIP.__version__}\r\n"
        response += "Warning: 399 GS \"Unable to accept call\"\r\n"
        response += f"Allow: {(', '.join(pyVoIP.SIPCompatibleMethods))}\r\n"
        response += "Content-Length: 0\r\n\r\n"

        return response

    def genOk(self, request):
        warnings.warn("genOk is deprecated due to PEP8 compliance. " +
                      "Use gen_ok instead.", DeprecationWarning, stacklevel=2)
        return self.gen_ok(request)

    def gen_ok(self, request):
        okResponse = "SIP/2.0 200 OK\r\n"
        okResponse += self._gen_response_via_header(request)
        okResponse += f"From: {request.headers['From']['raw']};tag=" + \
                      f"{request.headers['From']['tag']}\r\n"
        okResponse += f"To: {request.headers['To']['raw']};tag=" + \
                      f"{self.genTag()}\r\n"
        okResponse += f"Call-ID: {request.headers['Call-ID']}\r\n"
        okResponse += f"CSeq: {request.headers['CSeq']['check']} " + \
                      f"{request.headers['CSeq']['method']}\r\n"
        okResponse += f"User-Agent: pyVoIP {pyVoIP.__version__}\r\n"
        okResponse += f"Allow: {(', '.join(pyVoIP.SIPCompatibleMethods))}\r\n"
        okResponse += "Content-Length: 0\r\n\r\n"

        return okResponse

    def genRinging(self, request):
        warnings.warn("genRinging is deprecated due to PEP8 compliance. " +
                      "Use gen_ringing instead.", DeprecationWarning,
                      stacklevel=2)
        return self.gen_ringing(request)

    def gen_ringing(self, request):
        tag = self.genTag()
        regRequest = "SIP/2.0 180 Ringing\r\n"
        regRequest += self._gen_response_via_header(request)
        regRequest += f"From: {request.headers['From']['raw']};tag=" + \
                      f"{request.headers['From']['tag']}\r\n"
        regRequest += f"To: {request.headers['To']['raw']};tag={tag}\r\n"
        regRequest += f"Call-ID: {request.headers['Call-ID']}\r\n"
        regRequest += f"CSeq: {request.headers['CSeq']['check']} " + \
                      f"{request.headers['CSeq']['method']}\r\n"
        regRequest += f"Contact: {request.headers['Contact']}\r\n"
        # TODO: Add Supported
        regRequest += f"User-Agent: pyVoIP {pyVoIP.__version__}\r\n"
        regRequest += f"Allow: {(', '.join(pyVoIP.SIPCompatibleMethods))}\r\n"
        regRequest += "Content-Length: 0\r\n\r\n"

        self.tagLibrary[request.headers['Call-ID']] = tag

        return regRequest

    def genAnswer(self, request, sess_id, ms, sendtype):
        warnings.warn("genAnswer is deprecated due to PEP8 compliance. " +
                      "Use gen_answer instead.", DeprecationWarning,
                      stacklevel=2)
        return self.gen_answer(request, sess_id, ms, sendtype)

    def gen_answer(self, request, sess_id, ms, sendtype):
        # Generate body first for content length
        body = "v=0\r\n"
        # TODO: Check IPv4/IPv6
        body += f"o=pyVoIP {sess_id} {int(sess_id)+2} IN IP4 {self.myIP}\r\n"
        body += f"s=pyVoIP {pyVoIP.__version__}\r\n"
        # TODO: Check IPv4/IPv6
        body += f"c=IN IP4 {self.myIP}\r\n"
        body += "t=0 0\r\n"
        for x in ms:
            # TODO: Check AVP mode from request
            body += f"m=audio {x} RTP/AVP"
            for m in ms[x]:
                body += f" {m}"
        body += "\r\n"  # m=audio <port> RTP/AVP <codecs>\r\n
        for x in ms:
            for m in ms[x]:
                body += f"a=rtpmap:{m} {ms[x][m]}/{ms[x][m].rate}\r\n"
                if str(ms[x][m]) == "telephone-event":
                    body += f"a=fmtp:{m} 0-15\r\n"
        body += "a=ptime:20\r\n"
        body += "a=maxptime:150\r\n"
        body += f"a={sendtype}\r\n"

        tag = self.tagLibrary[request.headers['Call-ID']]

        regRequest = "SIP/2.0 200 OK\r\n"
        regRequest += self._gen_response_via_header(request)
        regRequest += f"From: {request.headers['From']['raw']};tag=" + \
                      f"{request.headers['From']['tag']}\r\n"
        regRequest += f"To: {request.headers['To']['raw']};tag={tag}\r\n"
        regRequest += f"Call-ID: {request.headers['Call-ID']}\r\n"
        regRequest += f"CSeq: {request.headers['CSeq']['check']} " + \
                      f"{request.headers['CSeq']['method']}\r\n"
        regRequest += "Contact: " + \
                      f"<sip:{self.username}@{self.myIP}:{self.myPort}>\r\n"
        # TODO: Add Supported
        regRequest += f"User-Agent: pyVoIP {pyVoIP.__version__}\r\n"
        regRequest += f"Allow: {(', '.join(pyVoIP.SIPCompatibleMethods))}\r\n"
        regRequest += "Content-Type: application/sdp\r\n"
        regRequest += f"Content-Length: {len(body)}\r\n\r\n"
        regRequest += body

        return regRequest

    def genInvite(self, number, sess_id, ms, sendtype, branch, call_id):
        warnings.warn("genInvite is deprecated due to PEP8 compliance. " +
                      "Use gen_invite instead.", DeprecationWarning,
                      stacklevel=2)
        return self.gen_invite(number, sess_id, ms, sendtype, branch, call_id)

    def gen_invite(self, number, sess_id, ms, sendtype, branch, call_id):
        # Generate body first for content length
        body = "v=0\r\n"
        # TODO: Check IPv4/IPv6
        body += f"o=pyVoIP {sess_id} {int(sess_id)+2} IN IP4 {self.myIP}\r\n"
        body += f"s=pyVoIP {pyVoIP.__version__}\r\n"
        body += f"c=IN IP4 {self.myIP}\r\n"  # TODO: Check IPv4/IPv6
        body += "t=0 0\r\n"
        for x in ms:
            # TODO: Check AVP mode from request
            body += f"m=audio {x} RTP/AVP"
            for m in ms[x]:
                body += f" {m}"
        body += "\r\n"  # m=audio <port> RTP/AVP <codecs>\r\n
        for x in ms:
            for m in ms[x]:
                body += f"a=rtpmap:{m} {ms[x][m]}/{ms[x][m].rate}\r\n"
                if str(ms[x][m]) == "telephone-event":
                    body += f"a=fmtp:{m} 0-15\r\n"
        body += "a=ptime:20\r\n"
        body += "a=maxptime:150\r\n"
        body += f"a={sendtype}\r\n"

        tag = self.genTag()
        self.tagLibrary[call_id] = tag

        invRequest = f"INVITE sip:{number}@{self.server} SIP/2.0\r\n"
        invRequest += f"Via: SIP/2.0/UDP {self.myIP}:{self.myPort};branch=" + \
                      f"{branch}\r\n"
        invRequest += "Max-Forwards: 70\r\n"
        invRequest += "Contact: " + \
                      f"<sip:{self.username}@{self.myIP}:{self.myPort}>\r\n"
        invRequest += f"To: <sip:{number}@{self.server}>\r\n"
        invRequest += f"From: <sip:{self.username}@{self.myIP}>;tag={tag}\r\n"
        invRequest += f"Call-ID: {call_id}\r\n"
        invRequest += f"CSeq: {self.inviteCounter.next()} INVITE\r\n"
        invRequest += f"Allow: {(', '.join(pyVoIP.SIPCompatibleMethods))}\r\n"
        invRequest += "Content-Type: application/sdp\r\n"
        invRequest += f"User-Agent: pyVoIP {pyVoIP.__version__}\r\n"
        invRequest += f"Content-Length: {len(body)}\r\n\r\n"
        invRequest += body

        return invRequest

    def genBye(self, request):
        warnings.warn("genBye is deprecated due to PEP8 compliance. " +
                      "Use gen_bye instead.", DeprecationWarning,
                      stacklevel=2)
        return self.gen_bye(request)

    def gen_bye(self, request):
        tag = self.tagLibrary[request.headers['Call-ID']]
        c = request.headers['Contact'].strip('<').strip('>')
        byeRequest = f"BYE {c} SIP/2.0\r\n"
        byeRequest += self._gen_response_via_header(request)
        fromH = request.headers['From']['raw']
        toH = request.headers['To']['raw']
        if request.headers['From']['tag'] == tag:
            byeRequest += f"From: {fromH};tag={tag}\r\n"
            if request.headers['To']['tag'] != '':
                to = toH + ';tag=' + request.headers['To']['tag']
            else:
                to = toH
            byeRequest += f"To: {to}\r\n"
        else:
            byeRequest += f"To: {fromH};tag=" + \
                          f"{request.headers['From']['tag']}\r\n"
            byeRequest += f"From: {toH};tag={tag}\r\n"
        byeRequest += f"Call-ID: {request.headers['Call-ID']}\r\n"
        cseq = int(request.headers['CSeq']['check']) + 1
        byeRequest += f"CSeq: {cseq} BYE\r\n"
        byeRequest += "Contact: " + \
                      f"<sip:{self.username}@{self.myIP}:{self.myPort}>\r\n"
        byeRequest += f"User-Agent: pyVoIP {pyVoIP.__version__}\r\n"
        byeRequest += f"Allow: {(', '.join(pyVoIP.SIPCompatibleMethods))}\r\n"
        byeRequest += "Content-Length: 0\r\n\r\n"

        return byeRequest

    def genAck(self, request):
        warnings.warn("genAck is deprecated due to PEP8 compliance. " +
                      "Use gen_ack instead.", DeprecationWarning, stacklevel=2)
        return self.gen_ack(request)

    def gen_ack(self, request):
        tag = self.tagLibrary[request.headers['Call-ID']]
        t = request.headers['To']['raw'].strip('<').strip('>')
        ackMessage = f"ACK {t} SIP/2.0\r\n"
        ackMessage += self._gen_response_via_header(request)
        ackMessage += "Max-Forwards: 70\r\n"
        ackMessage += f"To: {request.headers['To']['raw']};tag=" + \
                      f"{self.genTag()}\r\n"
        ackMessage += f"From: {request.headers['From']['raw']};tag={tag}\r\n"
        ackMessage += f"Call-ID: {request.headers['Call-ID']}\r\n"
        ackMessage += f"CSeq: {request.headers['CSeq']['check']} ACK\r\n"
        ackMessage += f"User-Agent: pyVoIP {pyVoIP.__version__}\r\n"
        ackMessage += "Content-Length: 0\r\n\r\n"

        return ackMessage

    def _gen_response_via_header(self, request):
        via = ''
        for h_via in request.headers['Via']:
            v_line = 'Via: SIP/2.0/UDP ' + \
                     f'{h_via["address"][0]}:{h_via["address"][1]}'
            if 'branch' in h_via.keys():
                v_line += f';branch={h_via["branch"]}'
            if 'rport' in h_via.keys():
                if h_via["rport"] is not None:
                    v_line += f';rport={h_via["rport"]}'
                else:
                    v_line += ';rport'
            if 'received' in h_via.keys():
                v_line += f';received={h_via["received"]}'
            v_line += "\r\n"
            via += v_line
        return via

    def invite(self, number, ms, sendtype):
        branch = "z9hG4bK" + self.genCallID()[0:25]
        call_id = self.genCallID()
        sess_id = self.sessID.next()
        invite = self.genInvite(number, str(sess_id), ms, sendtype, branch,
                                call_id)
        self.recvLock.acquire()
        self.out.sendto(invite.encode('utf8'), (self.server, self.port))
        debug('Invited')
        response = SIPMessage(self.s.recv(8192))

        while ((response.status != SIPStatus(401) and
                response.status != SIPStatus(100) and
                response.status != SIPStatus(180)) or
               response.headers['Call-ID'] != call_id):
            if not self.NSD:
                break
            self.parseMessage(response)
            response = SIPMessage(self.s.recv(8192))

        if (response.status == SIPStatus(100) or
           response.status == SIPStatus(180)):
            return SIPMessage(invite.encode('utf8')), call_id, sess_id
        debug(f"Received Response: {response.summary()}")
        ack = self.genAck(response)
        self.out.sendto(ack.encode('utf8'), (self.server, self.port))
        debug("Acknowledged")
        authhash = self.genAuthorization(response)
        nonce = response.authentication['nonce']
        realm = response.authentication['realm']
        auth = f'Authorization: Digest username="{self.username}",realm=' + \
               f'"{realm}",nonce="{nonce}",uri="sip:{self.server};' + \
               f'transport=UDP",response="{str(authhash, "utf8")}",' + \
               'algorithm=MD5\r\n'

        invite = self.genInvite(number, str(sess_id), ms, sendtype, branch,
                                call_id)
        invite = invite.replace('\r\nContent-Length',
                                f'\r\n{auth}Content-Length')

        self.out.sendto(invite.encode('utf8'), (self.server, self.port))

        self.recvLock.release()

        return SIPMessage(invite.encode('utf8')), call_id, sess_id

    def bye(self, request):
        message = self.genBye(request)
        # TODO: Handle bye to server vs. bye to connected client
        self.out.sendto(message.encode('utf8'), (self.server, self.port))

    def deregister(self):
        self.recvLock.acquire()
        firstRequest = self.genFirstRequest(deregister=True)
        self.out.sendto(firstRequest.encode('utf8'), (self.server, self.port))

        self.out.setblocking(0)

        ready = select.select([self.out], [], [], self.register_timeout)
        if ready[0]:
            resp = self.s.recv(8192)
        else:
            raise TimeoutError('Deregistering on SIP Server timed out')

        response = SIPMessage(resp)

        if response.status == SIPStatus(401):
            # Unauthorized, likely due to being password protected.
            regRequest = self.genRegister(response, deregister=True)
            self.out.sendto(regRequest.encode('utf8'),
                            (self.server, self.port))
            ready = select.select([self.s], [], [], self.register_timeout)
            if ready[0]:
                resp = self.s.recv(8192)
                response = SIPMessage(resp)
                if response.status == SIPStatus(401):
                    # At this point, it's reasonable to assume that
                    # this is caused by invalid credentials.
                    debug("Unauthorized")
                    raise InvalidAccountInfoError("Invalid Username or " +
                                                  "Password for SIP server " +
                                                  f"{self.server}:" +
                                                  f"{self.myPort}")
                elif response.status == SIPStatus(400):
                    # Bad Request
                    # TODO: implement
                    # TODO: check if broken connection can be brought back
                    # with new urn:uuid or reply with expire 0
                    self._handle_bad_request()
            else:
                raise TimeoutError('Deregistering on SIP Server timed out')

        if response.status == SIPStatus(500):
            self.recvLock.release()
            time.sleep(5)
            return self.deregister()

        if response.status == SIPStatus.OK:
            return True
        self.recvLock.release()

    def register(self):
        self.recvLock.acquire()
        firstRequest = self.genFirstRequest()
        self.out.sendto(firstRequest.encode('utf8'), (self.server, self.port))

        self.out.setblocking(0)

        ready = select.select([self.out], [], [], self.register_timeout)
        if ready[0]:
            resp = self.s.recv(8192)
        else:
            raise TimeoutError('Registering on SIP Server timed out')

        response = SIPMessage(resp)
        if response.status == SIPStatus.TRYING:
            response = SIPMessage(self.s.recv(8192))
        if response.status == SIPStatus(400):
            # Bad Request
            # TODO: implement
            # TODO: check if broken connection can be brought back
            # with new urn:uuid or reply with expire 0
            self._handle_bad_request()

        if response.status == SIPStatus(401):
            # Unauthorized, likely due to being password protected.
            regRequest = self.genRegister(response)
            self.out.sendto(regRequest.encode('utf8'),
                            (self.server, self.port))
            ready = select.select([self.s], [], [], self.register_timeout)
            if ready[0]:
                resp = self.s.recv(8192)
                response = SIPMessage(resp)
                if response.status == SIPStatus(401):
                    # At this point, it's reasonable to assume that
                    # this is caused by invalid credentials.
                    debug("Unauthorized")
                    raise InvalidAccountInfoError("Invalid Username or " +
                                                  "Password for SIP server " +
                                                  f"{self.server}:" +
                                                  f"{self.myPort}")
                elif response.status == SIPStatus(400):
                    # Bad Request
                    # TODO: implement
                    # TODO: check if broken connection can be brought back
                    # with new urn:uuid or reply with expire 0
                    self._handle_bad_request()
            else:
                raise TimeoutError('Registering on SIP Server timed out')

        if response.status == SIPStatus(407):
            # Proxy Authentication Required
            # TODO: implement
            debug('Proxy auth required')

        # TODO: This must be done more reliable
        if response.status not in [
                SIPStatus(400),
                SIPStatus(401),
                SIPStatus(407)]:
            # Unauthorized
            if response.status == SIPStatus(500):
                self.recvLock.release()
                time.sleep(5)
                return self.register()
            else:
                # TODO: determine if needed here
                self.parseMessage(response)

        debug(response.summary())
        debug(response.raw)

        self.recvLock.release()
        if response.status == SIPStatus.OK:
            if self.NSD:
                # self.subscribe(response)
                self.registerThread = Timer(self.default_expires - 5,
                                            self.register)
                self.registerThread.name = "SIP Register CSeq: " + \
                                           f"{self.registerCounter.x}"
                self.registerThread.start()
            return True
        else:
            raise InvalidAccountInfoError("Invalid Username or Password for " +
                                          f"SIP server {self.server}:" +
                                          f"{self.myPort}")

    def _handle_bad_request(self):
        # Bad Request
        # TODO: implement
        # TODO: check if broken connection can be brought back
        # with new urn:uuid or reply with expire 0
        debug('Bad Request')

    def subscribe(self, lastresponse):
        # TODO: check if needed and maybe implement fully
        self.recvLock.acquire()

        subRequest = self.genSubscribe(lastresponse)
        self.out.sendto(subRequest.encode('utf8'), (self.server, self.port))

        response = SIPMessage(self.s.recv(8192))

        debug(f'Got response to subscribe: {response.heading}')

        self.recvLock.release()<|MERGE_RESOLUTION|>--- conflicted
+++ resolved
@@ -709,11 +709,7 @@
                       "instead.", DeprecationWarning, stacklevel=2)
         return self.parse_sip_response(data)
 
-<<<<<<< HEAD
     def parse_sip_response(self, data: bytes) -> None:
-=======
-    def parse_sip_response(self, data):
->>>>>>> d64763e8
         headers, body = data.split(b'\r\n\r\n')
 
         headers_raw = headers.split(b'\r\n')
